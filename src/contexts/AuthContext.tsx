
"use client";

import type { ReactNode }from 'react';
import React, { createContext, useContext, useEffect, useState } from 'react';
import { 
  User as FirebaseUser, 
  onAuthStateChanged, 
  createUserWithEmailAndPassword, 
  signInWithEmailAndPassword, 
  signOut as firebaseSignOut,
  updateProfile as updateFirebaseProfile,
  updateEmail as updateFirebaseEmail,
  updatePassword as updateFirebasePassword,
} from 'firebase/auth';
import { doc, getDoc, Timestamp } from 'firebase/firestore';
import { auth, db } from '@/lib/firebase';
import type { UserProfile, UserRole, School, LearningMaterial, UserProfileWithId, Class, ClassWithTeacherInfo, LearningMaterialWithTeacherInfo, Assignment, Submission, SubmissionFormat, LearningMaterialType, AssignmentWithClassInfo, SubmissionWithStudentName, AssignmentWithClassAndSubmissionInfo, UserStatus } from '@/types';
import { useRouter } from 'next/navigation';

import * as SchoolService from '@/services/schoolService';
import * as UserService from '@/services/userService';
import * as ClassService from '@/services/classService';
import * as MaterialService from '@/services/learningMaterialService';
import * as AssignmentService from '@/services/assignmentService';
import * as SubmissionService from '@/services/submissionService';

interface AuthContextType {
  currentUser: UserProfile | null;
  loading: boolean;
  signUp: (email: string, pass: string, role: UserRole, displayName: string, schoolIdToJoin?: string, schoolName?: string) => Promise<UserProfile | null>;
  logIn: (email: string, pass: string) => Promise<UserProfile | null>;
  logOut: () => Promise<void>;
  
  // Admin School Management
  createSchool: (schoolName: string, adminId: string) => Promise<string | null>; 
  joinSchoolWithInviteCode: (inviteCode: string, userId: string) => Promise<boolean>;
  checkAdminOnboardingStatus: () => Promise<{ isOnboarded: boolean; schoolId?: string }>;
  getSchoolDetails: (schoolId: string) => Promise<School | null>;
  updateSchoolDetails: (schoolId: string, data: Partial<Pick<School, 'name'>>) => Promise<boolean>;
  regenerateInviteCode: (schoolId: string) => Promise<string | null>;

  // Admin User Management
  getUsersBySchool: (schoolId: string) => Promise<UserProfileWithId[]>;
  getUsersBySchoolAndRole: (schoolId: string, role: UserRole) => Promise<UserProfileWithId[]>;
  adminCreateUserInSchool: (email: string, pass: string, displayName: string, role: UserRole, schoolId: string) => Promise<UserProfileWithId | null>;
  updateUserRoleAndSchool: (userId: string, data: { role?: UserRole; schoolId?: string, classIds?: string[], status?: UserStatus }) => Promise<boolean>;
  getUserProfile: (userId: string) => Promise<UserProfileWithId | null>;
  approveUserForSchool: (userId: string, schoolId: string) => Promise<boolean>;

  // Admin & Teacher Class Management
  createClassInSchool: (className: string, schoolId: string, teacherId?: string) => Promise<string | null>;
  getClassesBySchool: (schoolId: string) => Promise<ClassWithTeacherInfo[]>;
  getClassDetails: (classId: string) => Promise<ClassWithTeacherInfo | null>;
  updateClassDetails: (classId: string, data: Partial<Pick<Class, 'name' | 'teacherId' | 'classInviteCode'>>) => Promise<boolean>;
  enrollStudentInClass: (classId: string, studentId: string) => Promise<boolean>;
  removeStudentFromClass: (classId: string, studentId: string) => Promise<boolean>;
  getStudentsInClass: (classId: string) => Promise<UserProfileWithId[]>;
  getStudentsNotInClass: (schoolId: string, classId: string) => Promise<UserProfileWithId[]>;
  deleteClass: (classId: string) => Promise<boolean>;
  regenerateClassInviteCode: (classId: string) => Promise<string | null>;

  // Teacher specific class functions
  getClassesByTeacher: (teacherId: string) => Promise<ClassWithTeacherInfo[]>;
  getStudentsInMultipleClasses: (classIds: string[]) => Promise<UserProfileWithId[]>;

  // Teacher Material Management
  addLearningMaterial: (material: Omit<LearningMaterial, 'id' | 'createdAt' | 'updatedAt'>) => Promise<string | null>;
  getLearningMaterialsByTeacher: (teacherId: string, classId?: string) => Promise<LearningMaterial[]>;
  getLearningMaterialsBySchool: (schoolId: string) => Promise<LearningMaterialWithTeacherInfo[]>; 
  getLearningMaterialsByClass: (classId: string) => Promise<LearningMaterial[]>;
  deleteLearningMaterial: (materialId: string) => Promise<boolean>;
  updateLearningMaterial: (materialId: string, data: Partial<Pick<LearningMaterial, 'title' | 'content' | 'classId' | 'materialType'>>) => Promise<boolean>;
  getLearningMaterialById: (materialId: string) => Promise<LearningMaterial | null>;

  // Teacher Assignment Management
  createAssignment: (assignmentData: Omit<Assignment, 'id' | 'createdAt' | 'updatedAt' | 'totalSubmissions'>) => Promise<string | null>;
  getAssignmentsByTeacher: (teacherId: string, classId?: string) => Promise<AssignmentWithClassInfo[]>;
  getAssignmentsByClass: (classId: string) => Promise<Assignment[]>;
  getAssignmentById: (assignmentId: string, studentId?: string) => Promise<AssignmentWithClassAndSubmissionInfo | null>;
  updateAssignment: (assignmentId: string, data: Partial<Omit<Assignment, 'id' | 'createdAt' | 'updatedAt' | 'teacherId' | 'totalSubmissions'>>) => Promise<boolean>;
  deleteAssignment: (assignmentId: string) => Promise<boolean>;

  // Teacher Submission Management
  getSubmissionsForAssignment: (assignmentId: string) => Promise<SubmissionWithStudentName[]>;
  gradeSubmission: (submissionId: string, grade: string | number, feedback?: string) => Promise<boolean>;

  // Student specific functions
  getSubmissionByStudentForAssignment: (assignmentId: string, studentId: string) => Promise<Submission | null>;
  addSubmission: (submissionData: Omit<Submission, 'id' | 'submittedAt' | 'grade' | 'feedback' | 'status'>) => Promise<string | null>;
  getAssignmentsForStudentByClass: (classId: string, studentId: string) => Promise<AssignmentWithClassAndSubmissionInfo[]>;
  getClassesByIds: (classIds: string[]) => Promise<ClassWithTeacherInfo[]>;
  joinClassWithCode: (classCode: string, studentId: string) => Promise<boolean>;

  // Profile Management
  updateUserDisplayName: (userId: string, displayName: string) => Promise<boolean>;
  updateUserEmail: (newEmail: string, currentPassword_not_used: string) => Promise<boolean>; 
  updateUserPassword: (newPassword: string, currentPassword_not_used: string) => Promise<boolean>;
}

const AuthContext = createContext<AuthContextType | undefined>(undefined);

export const AuthProvider = ({ children }: { children: ReactNode }) => {
  const [currentUser, setCurrentUser] = useState<UserProfile | null>(null);
  const [loading, setLoading] = useState(true);
  const router = useRouter();

  useEffect(() => {
    const unsubscribe = onAuthStateChanged(auth, async (user) => {
      if (user) {
        const userDocRef = doc(db, "users", user.uid);
        const userDocSnap = await getDoc(userDocRef);
        if (userDocSnap.exists()) {
          const userData = userDocSnap.data();
          setCurrentUser({
            uid: user.uid,
            email: user.email,
            displayName: userData.displayName || user.displayName,
            photoURL: user.photoURL,
            emailVerified: user.emailVerified,
            isAnonymous: user.isAnonymous,
            metadata: user.metadata,
            providerData: user.providerData,
            providerId: user.providerId,
            tenantId: user.tenantId,
            refreshToken: user.refreshToken,
            delete: user.delete,
            getIdToken: user.getIdToken,
            getIdTokenResult: user.getIdTokenResult,
            reload: user.reload,
            toJSON: user.toJSON,
            role: userData.role as UserRole,
            schoolId: userData.schoolId,
            schoolName: userData.schoolName,
            status: userData.status as UserStatus || 'active',
            classIds: userData.classIds || [],
            studentAssignments: userData.studentAssignments || {},
          });
        } else {
<<<<<<< HEAD
=======
          console.warn(`User ${user.uid} exists in Firebase Auth but not in Firestore. This might be an incomplete signup or an admin-created user pending Firestore record.`);
          // This case might happen if a user exists in Auth but not Firestore (e.g., during signup race condition or manual deletion)
           // For a newly signed up user via the app's signUp function, the Firestore doc is created there.
           // If an admin is creating a user, that function should handle Firestore doc creation too.
          console.warn(`User ${user.uid} exists in Firebase Auth but not in Firestore. This might be an incomplete signup or an admin-created user pending Firestore record.`);
          // We'll set a minimal currentUser and let other parts of the app (like onboarding) handle it.
>>>>>>> 7f5dd83c
          setCurrentUser({ 
            uid: user.uid, email: user.email, displayName: user.displayName, role: null, status: 'pending_verification',
            photoURL: user.photoURL, emailVerified: user.emailVerified, isAnonymous: user.isAnonymous, metadata: user.metadata, providerData: user.providerData, providerId: user.providerId, tenantId: user.tenantId, refreshToken: user.refreshToken, delete: user.delete, getIdToken: user.getIdToken, getIdTokenResult: user.getIdTokenResult, reload: user.reload, toJSON: user.toJSON,
            studentAssignments: {},
            classIds: [],
          });
        }
      } else {
        setCurrentUser(null);
      }
      setLoading(false);
    });
    return () => unsubscribe();
  }, []);

  // --- Core Authentication ---
  const signUp = async (email: string, pass: string, role: UserRole, displayName: string, schoolIdToJoin?: string, schoolName?: string): Promise<UserProfile | null> => {
    setLoading(true);
    try {
      const userCredential = await createUserWithEmailAndPassword(auth, email, pass);
      const firebaseUser = userCredential.user;
      if (!firebaseUser) return null;

      await updateFirebaseProfile(firebaseUser, { displayName });
      const profile = await UserService.createUserProfileInFirestore(firebaseUser, role, displayName, schoolIdToJoin, schoolName);
      return profile;
    } catch (error) {
      console.error("Error signing up:", error);
      return null;
    } finally {
      setLoading(false);
    }
  };

  const logIn = async (email: string, pass: string): Promise<UserProfile | null> => {
    setLoading(true);
    try {
      const userCredential = await signInWithEmailAndPassword(auth, email, pass);
      const firebaseUser = userCredential.user;
      if (firebaseUser) {
        const profile = await UserService.getUserProfileService(firebaseUser.uid); // Ensure this merges FirebaseUser fields
        if (profile) {
           const fullProfile: UserProfile = {
                ...firebaseUser, // Spread FirebaseUser properties
                ...profile, // Spread Firestore properties (role, schoolId, etc.)
                uid: firebaseUser.uid, // Ensure uid from FirebaseUser takes precedence
            };
          return fullProfile;
        }
      }
      return null;
    } catch (error) {
      console.error("Error logging in:", error);
      return null;
    } finally {
      setLoading(false);
    }
  };

  const logOut = async () => {
    setLoading(true);
    try {
      await firebaseSignOut(auth);
      setCurrentUser(null);
      router.push('/'); 
    } catch (error) {
      console.error("Error logging out:", error);
    } finally {
      setLoading(false);
    }
  };

  // --- Profile Management ---
  const updateUserDisplayName = async (userId: string, displayName: string): Promise<boolean> => {
    setLoading(true);
    try {
      if (auth.currentUser && auth.currentUser.uid === userId) {
        await updateFirebaseProfile(auth.currentUser, { displayName });
      }
      const success = await UserService.updateUserDisplayNameService(userId, displayName);
      if (success && currentUser && currentUser.uid === userId) {
        setCurrentUser(prev => prev ? { ...prev, displayName } : null);
      }
      return success;
    } catch (error) {
      console.error("Error updating display name:", error);
      return false;
    } finally {
      setLoading(false);
    }
  };

  const updateUserEmail = async (newEmail: string, currentPassword_not_used: string): Promise<boolean> => {
    if (!auth.currentUser) return false;
    setLoading(true);
    try {
      // Firebase Auth email update requires re-authentication, which is complex.
      // Simplified to only update Firestore. For full functionality, implement re-auth.
      // await updateFirebaseEmail(auth.currentUser, newEmail); // This would require re-auth
      const success = await UserService.updateUserEmailInFirestore(auth.currentUser.uid, newEmail);
      if (success && currentUser) {
        setCurrentUser(prev => prev ? { ...prev, email: newEmail } : null);
      }
      return success;
    } catch (error) {
      console.error("Error updating email:", error);
      return false;
    } finally {
      setLoading(false);
    }
  };
  
  const updateUserPassword = async (newPassword: string, currentPassword_not_used: string): Promise<boolean> => {
    if (!auth.currentUser) return false;
    setLoading(true);
    try {
      // Firebase Auth password update may require re-authentication for recent logins.
      await updateFirebasePassword(auth.currentUser, newPassword);
      return true;
    } catch (error) {
      console.error("Error updating password:", error);
      return false;
    } finally {
      setLoading(false);
    }
  };

  // --- School Management ---
  const createSchool = async (schoolName: string, adminId: string): Promise<string | null> => {
    setLoading(true);
    try {
      const schoolId = await SchoolService.createSchoolService(schoolName, adminId);
      if (schoolId && currentUser && currentUser.uid === adminId) {
        setCurrentUser(prev => prev ? ({ ...prev, schoolId, schoolName, status: 'active' }) : null);
      }
<<<<<<< HEAD
      return schoolId;
    } catch (error) { return null; } 
    finally { setLoading(false); }
=======
      return null;
    } catch (error: any) {
      console.error("Error creating user by admin:", error);
      // Specific error handling can be done here or in the calling component
      // For example, if error.code === 'auth/email-already-in-use'
      return null;
    } finally {
      setLoading(false);
    }
>>>>>>> 7f5dd83c
  };

  const joinSchoolWithInviteCode = async (inviteCode: string, userId: string): Promise<boolean> => {
    setLoading(true);
    try {
      const schoolData = await SchoolService.joinSchoolWithInviteCodeService(inviteCode, userId);
      if (schoolData && currentUser && currentUser.uid === userId) {
        setCurrentUser(prev => prev ? ({ ...prev, schoolId: schoolData.id, schoolName: schoolData.name, status: 'active' }) : null);
      }
      return !!schoolData;
    } catch (error) { return false; }
    finally { setLoading(false); }
  };

  const checkAdminOnboardingStatus = async (): Promise<{ isOnboarded: boolean; schoolId?: string }> => {
    if (!currentUser || currentUser.role !== 'admin') return { isOnboarded: false };
    return { isOnboarded: !!currentUser.schoolId, schoolId: currentUser.schoolId };
  };

  // --- User Management ---
  const adminCreateUserInSchool = async (email: string, pass: string, displayName: string, role: UserRole, schoolId: string): Promise<UserProfileWithId | null> => {
    setLoading(true);
    try {
        const schoolDetails = await getSchoolDetails(schoolId);
        const schoolName = schoolDetails?.name;
        return await UserService.adminCreateUserService(auth, email, pass, displayName, role, schoolId, schoolName);
    } catch (error) {
        console.error("Error in adminCreateUserInSchool context:", error);
        return null;
    } finally {
        setLoading(false);
    }
  };

  const approveUserForSchool = async (userId: string, schoolId: string): Promise<boolean> => {
    if (!currentUser || currentUser.role !== 'admin' || currentUser.schoolId !== schoolId) return false;
    setLoading(true);
    try { return await UserService.approveUserService(userId, schoolId); }
    catch (error) { return false; }
    finally { setLoading(false); }
  };
  
  const updateUserRoleAndSchool = async (userId: string, data: { role?: UserRole; schoolId?: string, classIds?: string[], status?: UserStatus }): Promise<boolean> => {
     if (!currentUser || currentUser.role !== 'admin') return false;
    setLoading(true);
    try { return await UserService.updateUserRoleAndSchoolService(userId, data); }
    catch (error) { return false; }
    finally { setLoading(false); }
  };


  // --- Class Management ---
  const createClassInSchool = async (className: string, schoolId: string, teacherId?: string): Promise<string | null> => {
    if (!currentUser || (currentUser.role !== 'admin' && currentUser.role !== 'teacher')) return null;
    setLoading(true);
    try { return await ClassService.createClassService(className, schoolId, teacherId || ''); }
    catch (error) { return null; }
    finally { setLoading(false); }
  };
  
  const enrollStudentInClass = async (classId: string, studentId: string): Promise<boolean> => {
    if (!currentUser || (currentUser.role !== 'admin' && currentUser.role !== 'teacher')) return false;
    setLoading(true);
    try { return await ClassService.enrollStudentInClassService(classId, studentId); }
    catch (error) { return false; }
    finally { setLoading(false); }
  };

  const removeStudentFromClass = async (classId: string, studentId: string): Promise<boolean> => {
    if (!currentUser || (currentUser.role !== 'admin' && currentUser.role !== 'teacher')) return false;
    setLoading(true);
    try { return await ClassService.removeStudentFromClassService(classId, studentId); }
    catch (error) { return false; }
    finally { setLoading(false); }
  };

  const deleteClass = async (classId: string): Promise<boolean> => {
    if (!currentUser || currentUser.role !== 'admin') return false;
    setLoading(true);
    try { return await ClassService.deleteClassService(classId); }
    catch (error) { return false; }
    finally { setLoading(false); }
  };

  const regenerateClassInviteCode = async (classId: string): Promise<string | null> => {
    if (!currentUser || (currentUser.role !== 'admin' && currentUser.role !== 'teacher')) return null;
    setLoading(true);
    try { return await ClassService.regenerateClassInviteCodeService(classId); }
    catch (error) { return null; }
    finally { setLoading(false); }
  };
  
  const joinClassWithCode = async (classCode: string, studentId: string): Promise<boolean> => {
    if (!currentUser || currentUser.role !== 'student' || currentUser.uid !== studentId) return false;
    setLoading(true);
    try {
      const success = await ClassService.joinClassWithCodeService(classCode, studentId);
      if (success && currentUser) {
        const classDetails = await ClassService.getClassByInviteCodeService(classCode);
        if (classDetails) {
          setCurrentUser(prev => prev ? ({ ...prev, classIds: Array.from(new Set([...(prev.classIds || []), classDetails.id])) }) : null);
        }
      }
      return success;
    } catch (error) { return false; }
    finally { setLoading(false); }
  };
  
  const getClassesBySchool = async (schoolId: string) => ClassService.getClassesBySchoolService(schoolId, UserService.getUserProfileService);
  const getClassesByIds = async (classIds: string[]) => ClassService.getClassesByIdsService(classIds, UserService.getUserProfileService, AssignmentService.getAssignmentsByClassService);
  const getClassDetails = async (classId: string) => ClassService.getClassDetailsService(classId, UserService.getUserProfileService);
  const updateClassDetails = async (classId: string, data: Partial<Pick<Class, 'name' | 'teacherId' | 'classInviteCode'>>) => ClassService.updateClassDetailsService(classId, data);
  const getStudentsInClass = async (classId: string) => ClassService.getStudentsInClassService(classId, UserService.getUserProfileService);
  const getStudentsNotInClass = async (schoolId: string, classId: string) => ClassService.getStudentsNotInClassService(schoolId, classId, UserService.getUsersBySchoolAndRoleService, ClassService.getStudentsInClassService, UserService.getUserProfileService);
  const getClassesByTeacher = async (teacherId: string) => ClassService.getClassesByTeacherService(teacherId);
  const getStudentsInMultipleClasses = async (classIds: string[]) => ClassService.getStudentsInMultipleClassesService(classIds);


  // --- Learning Material Management ---
  const addLearningMaterial = async (materialData: Omit<LearningMaterial, 'id' | 'createdAt' | 'updatedAt'>): Promise<string | null> => {
    if (!currentUser || (currentUser.role !== 'teacher' && currentUser.role !== 'admin')) return null;
    setLoading(true);
    try { return await MaterialService.addLearningMaterialService({ ...materialData, teacherId: materialData.teacherId || currentUser.uid }); }
    catch (error) { return null; }
    finally { setLoading(false); }
  };
  
  const deleteLearningMaterial = async (materialId: string): Promise<boolean> => {
    if (!currentUser || (currentUser.role !== 'teacher' && currentUser.role !== 'admin')) return false;
    setLoading(true);
    try { return await MaterialService.deleteLearningMaterialService(materialId); }
    catch (error) { return false; }
    finally { setLoading(false); }
  };
  const updateLearningMaterial = async (materialId: string, data: Partial<Pick<LearningMaterial, 'title' | 'content' | 'classId' | 'materialType'>>): Promise<boolean> => {
    if (!currentUser || (currentUser.role !== 'teacher' && currentUser.role !== 'admin')) return false;
    setLoading(true);
    try { return await MaterialService.updateLearningMaterialService(materialId, data); }
    catch (error) { return false; }
    finally { setLoading(false); }
  };
  
  const getLearningMaterialsByTeacher = async (teacherId: string, classId?: string) => MaterialService.getLearningMaterialsByTeacherService(teacherId, classId);
  const getLearningMaterialsBySchool = async (schoolId: string) => MaterialService.getLearningMaterialsBySchoolService(schoolId, UserService.getUserProfileService, ClassService.getClassDetailsService);
  const getLearningMaterialsByClass = async (classId: string) => MaterialService.getLearningMaterialsByClassService(classId);
  const getLearningMaterialById = async (materialId: string) => MaterialService.getLearningMaterialByIdService(materialId);


  // --- Assignment Management ---
  const createAssignment = async (assignmentData: Omit<Assignment, 'id' | 'createdAt' | 'updatedAt' | 'totalSubmissions'>): Promise<string | null> => {
    if (!currentUser || currentUser.role !== 'teacher' || !currentUser.schoolId) return null;
    setLoading(true);
    try { return await AssignmentService.createAssignmentService({ ...assignmentData, teacherId: currentUser.uid, schoolId: currentUser.schoolId });}
    catch (error) { return null; }
    finally { setLoading(false); }
  };

  const getAssignmentById = async (assignmentId: string, studentId?: string): Promise<AssignmentWithClassAndSubmissionInfo | null> => {
    setLoading(true);
    try {
      const assignment = await AssignmentService.getAssignmentByIdService(assignmentId, ClassService.getClassDetailsService);
      if (!assignment) return null;

      if (studentId) {
        const submission = await SubmissionService.getSubmissionByStudentForAssignmentService(assignmentId, studentId);
        if (submission) {
          assignment.submissionStatus = submission.status;
          assignment.submissionGrade = submission.grade;
        } else if (currentUser?.studentAssignments?.[assignmentId]) { 
          assignment.submissionStatus = currentUser.studentAssignments[assignmentId].status;
          assignment.submissionGrade = currentUser.studentAssignments[assignmentId].grade;
        } else {
          assignment.submissionStatus = 'missing';
        }
      }
      return assignment;
    } catch (error) { return null; }
    finally { setLoading(false); }
  };

  const deleteAssignment = async (assignmentId: string): Promise<boolean> => {
    if (!currentUser || (currentUser.role !== 'teacher' && currentUser.role !== 'admin')) return false;
    setLoading(true);
    try {
      const assignmentDoc = await AssignmentService.getAssignmentByIdService(assignmentId, ClassService.getClassDetailsService);
      if (!assignmentDoc || (currentUser.role === 'teacher' && assignmentDoc.teacherId !== currentUser.uid)) {
        return false;
      }
      return await AssignmentService.deleteAssignmentService(assignmentId);
    } catch (error) { return false; }
    finally { setLoading(false); }
  };

  const getAssignmentsByTeacher = async (teacherId: string, classId?: string) => AssignmentService.getAssignmentsByTeacherService(teacherId, ClassService.getClassDetailsService, classId);
  const getAssignmentsByClass = async (classId: string) => AssignmentService.getAssignmentsByClassService(classId);
  const updateAssignment = async (assignmentId: string, data: Partial<Omit<Assignment, 'id' | 'createdAt' | 'updatedAt' | 'teacherId' | 'totalSubmissions'>>) => AssignmentService.updateAssignmentService(assignmentId, data);


  // --- Submission Management ---
  const addSubmission = async (submissionData: Omit<Submission, 'id' | 'submittedAt' | 'grade' | 'feedback' | 'status'>): Promise<string | null> => {
    if (!currentUser || currentUser.role !== 'student') return null;
    setLoading(true);
    try {
      const assignment = await AssignmentService.getAssignmentByIdService(submissionData.assignmentId, ClassService.getClassDetailsService); // Fetch assignment for deadline
      if (!assignment) throw new Error("Assignment not found");

      const result = await SubmissionService.addSubmissionService(submissionData, currentUser.uid, assignment.deadline);
      if (result && result.submissionId && currentUser) {
         setCurrentUser(prev => prev ? { ...prev, studentAssignments: { ...prev.studentAssignments, [submissionData.assignmentId]: { status: result.newStatus, grade: result.existingGrade }} } : null);
      }
      return result?.submissionId || null;
    } catch (error) { return null; }
    finally { setLoading(false); }
  };

  const gradeSubmission = async (submissionId: string, grade: string | number, feedback?: string): Promise<boolean> => {
    if (!currentUser || currentUser.role !== 'teacher') return false;
    setLoading(true);
    try {
      const success = await SubmissionService.gradeSubmissionService(submissionId, grade, feedback);
      if (success && currentUser) { // Update studentAssignments in currentUser if current user is the student being graded
        const submission = await SubmissionService.getSubmissionByIdService(submissionId); // Re-fetch to get studentId
        if (submission && currentUser.uid === submission.studentId) {
            setCurrentUser(prev => prev ? {
                ...prev,
                studentAssignments: {
                    ...prev.studentAssignments,
                    [submission.assignmentId]: { status: 'graded', grade }
                }
            } : null);
        }
      }
      return success;
    } catch (error) { return false; }
    finally { setLoading(false); }
  };

  const getAssignmentsForStudentByClass = async (classId: string, studentId: string): Promise<AssignmentWithClassAndSubmissionInfo[]> => {
    if (!currentUser || (currentUser.role !== 'student' && currentUser.role !== 'teacher' && currentUser.role !== 'admin')) return [];
    if (currentUser.role === 'student' && currentUser.uid !== studentId) return [];
    setLoading(true);
    try {
<<<<<<< HEAD
        const studentProfile = await UserService.getUserProfileService(studentId);
        return await AssignmentService.getAssignmentsForStudentByClassService(classId, studentId, SubmissionService.getSubmissionByStudentForAssignmentService, ClassService.getClassDetailsService, studentProfile);
    } catch (error) { return []; }
    finally { setLoading(false); }
=======
      // IMPORTANT: For actual email update in Firebase Auth, re-authentication is required.
      // This simplified version only updates the email in Firestore.
      // await updateEmail(auth.currentUser, newEmail); // This would require re-auth
      console.warn("Email update is simplified and only updates Firestore. For Firebase Auth email change, re-authentication is needed.");
      const userRef = doc(db, "users", auth.currentUser.uid);
      await updateDoc(userRef, { email: newEmail, updatedAt: Timestamp.now() });
       if (currentUser) {
        setCurrentUser(prev => prev ? { ...prev, email: newEmail } : null);
      }
      return true;
    } catch (error) {
      console.error("Error updating email in Firestore (Auth email not changed):", error);
      return false;
    } finally {
      setLoading(false);
    }
  };
  
  const updateUserPassword = async (newPassword: string, currentPassword_not_used: string): Promise<boolean> => {
    if (!auth.currentUser) return false;
    setLoading(true);
    try {
      // IMPORTANT: For actual password update in Firebase Auth, re-authentication may be required by Firebase.
      // This simplified version attempts direct update.
      console.warn("Password update is simplified. Firebase may require re-authentication for this action to succeed.");
      await updateFirebasePassword(auth.currentUser, newPassword);
      return true;
    } catch (error) {
      console.error("Error updating password:", error);
      return false;
    } finally {
      setLoading(false);
    }
>>>>>>> 7f5dd83c
  };

  const getSubmissionsForAssignment = async (assignmentId: string) => SubmissionService.getSubmissionsForAssignmentService(assignmentId, UserService.getUserProfileService);
  const getSubmissionByStudentForAssignment = async (assignmentId: string, studentId: string) => SubmissionService.getSubmissionByStudentForAssignmentService(assignmentId, studentId);

  const value = {
    currentUser, loading, signUp, logIn, logOut,
    createSchool, joinSchoolWithInviteCode, checkAdminOnboardingStatus, getSchoolDetails: SchoolService.getSchoolDetailsService, updateSchoolDetails: SchoolService.updateSchoolDetailsService, regenerateInviteCode: SchoolService.regenerateInviteCodeService,
    getUsersBySchool: UserService.getUsersBySchoolService, getUsersBySchoolAndRole: UserService.getUsersBySchoolAndRoleService, adminCreateUserInSchool, updateUserRoleAndSchool, getUserProfile: UserService.getUserProfileService, approveUserForSchool,
    createClassInSchool, getClassesBySchool, getClassDetails, updateClassDetails, enrollStudentInClass, removeStudentFromClass, getStudentsInClass, getStudentsNotInClass, deleteClass, regenerateClassInviteCode, joinClassWithCode,
    getClassesByTeacher, getStudentsInMultipleClasses,
    addLearningMaterial, getLearningMaterialsByTeacher, getLearningMaterialsBySchool, getLearningMaterialsByClass, deleteLearningMaterial, updateLearningMaterial, getLearningMaterialById,
    createAssignment, getAssignmentsByTeacher, getAssignmentsByClass, getAssignmentById, updateAssignment, deleteAssignment,
    getSubmissionsForAssignment, gradeSubmission,
    getSubmissionByStudentForAssignment, addSubmission, getAssignmentsForStudentByClass,
    updateUserDisplayName, updateUserEmail, updateUserPassword,
    getClassesByIds
  };

  return <AuthContext.Provider value={value}>{children}</AuthContext.Provider>;
};

export const useAuth = () => {
  const context = useContext(AuthContext);
  if (context === undefined) {
    throw new Error('useAuth must be used within an AuthProvider');
  }
  return context;
};
<|MERGE_RESOLUTION|>--- conflicted
+++ resolved
@@ -137,15 +137,12 @@
             studentAssignments: userData.studentAssignments || {},
           });
         } else {
-<<<<<<< HEAD
-=======
           console.warn(`User ${user.uid} exists in Firebase Auth but not in Firestore. This might be an incomplete signup or an admin-created user pending Firestore record.`);
           // This case might happen if a user exists in Auth but not Firestore (e.g., during signup race condition or manual deletion)
            // For a newly signed up user via the app's signUp function, the Firestore doc is created there.
            // If an admin is creating a user, that function should handle Firestore doc creation too.
           console.warn(`User ${user.uid} exists in Firebase Auth but not in Firestore. This might be an incomplete signup or an admin-created user pending Firestore record.`);
           // We'll set a minimal currentUser and let other parts of the app (like onboarding) handle it.
->>>>>>> 7f5dd83c
           setCurrentUser({ 
             uid: user.uid, email: user.email, displayName: user.displayName, role: null, status: 'pending_verification',
             photoURL: user.photoURL, emailVerified: user.emailVerified, isAnonymous: user.isAnonymous, metadata: user.metadata, providerData: user.providerData, providerId: user.providerId, tenantId: user.tenantId, refreshToken: user.refreshToken, delete: user.delete, getIdToken: user.getIdToken, getIdTokenResult: user.getIdTokenResult, reload: user.reload, toJSON: user.toJSON,
@@ -281,50 +278,79 @@
       if (schoolId && currentUser && currentUser.uid === adminId) {
         setCurrentUser(prev => prev ? ({ ...prev, schoolId, schoolName, status: 'active' }) : null);
       }
-<<<<<<< HEAD
       return schoolId;
     } catch (error) { return null; } 
     finally { setLoading(false); }
-=======
+  };
+
+  const joinSchoolWithInviteCode = async (inviteCode: string, userId: string): Promise<boolean> => {
+    setLoading(true);
+    try {
+      const schoolData = await SchoolService.joinSchoolWithInviteCodeService(inviteCode, userId);
+      if (schoolData && currentUser && currentUser.uid === userId) {
+        setCurrentUser(prev => prev ? ({ ...prev, schoolId: schoolData.id, schoolName: schoolData.name, status: 'active' }) : null);
+      }
+      return !!schoolData;
+    } catch (error) { return false; }
+    finally { setLoading(false); }
+  };
+
+  const checkAdminOnboardingStatus = async (): Promise<{ isOnboarded: boolean; schoolId?: string }> => {
+    if (!currentUser || currentUser.role !== 'admin') return { isOnboarded: false };
+    return { isOnboarded: !!currentUser.schoolId, schoolId: currentUser.schoolId };
+  };
+
+  // --- User Management ---
+  const adminCreateUserInSchool = async (email: string, pass: string, displayName: string, role: UserRole, schoolId: string): Promise<UserProfileWithId | null> => {
+    setLoading(true);
+    try {
+      const userCredential = await createUserWithEmailAndPassword(auth, email, pass);
+      const firebaseUser = userCredential.user;
+
+      if (firebaseUser) {
+        await updateFirebaseProfile(firebaseUser, { displayName });
+
+        const schoolDetails = await getSchoolDetails(schoolId); // To get schoolName
+
+        const userProfileData = {
+          uid: firebaseUser.uid, 
+          email: firebaseUser.email,
+          displayName: displayName,
+          role: role,
+          schoolId: schoolId,
+          schoolName: schoolDetails?.name || 'Unknown School', // Store school name
+          createdAt: Timestamp.now(),
+          classIds: [],
+          studentAssignments: {},
+          status: 'active' as UserStatus, // Admin-created users are active
+        };
+        await setDoc(doc(db, "users", firebaseUser.uid), userProfileData); 
+
+        const newUserProfile: UserProfileWithId = {
+          id: firebaseUser.uid, 
+          ...userProfileData,
+          photoURL: firebaseUser.photoURL,
+          emailVerified: firebaseUser.emailVerified,
+          isAnonymous: firebaseUser.isAnonymous,
+          metadata: firebaseUser.metadata,
+          providerData: firebaseUser.providerData,
+          providerId: firebaseUser.providerId,
+          tenantId: firebaseUser.tenantId,
+          refreshToken: firebaseUser.refreshToken,
+          delete: firebaseUser.delete,
+          getIdToken: firebaseUser.getIdToken,
+          getIdTokenResult: firebaseUser.getIdTokenResult,
+          reload: firebaseUser.reload,
+          toJSON: firebaseUser.toJSON,
+        };
+        return newUserProfile;
+      }
       return null;
     } catch (error: any) {
       console.error("Error creating user by admin:", error);
       // Specific error handling can be done here or in the calling component
       // For example, if error.code === 'auth/email-already-in-use'
       return null;
-    } finally {
-      setLoading(false);
-    }
->>>>>>> 7f5dd83c
-  };
-
-  const joinSchoolWithInviteCode = async (inviteCode: string, userId: string): Promise<boolean> => {
-    setLoading(true);
-    try {
-      const schoolData = await SchoolService.joinSchoolWithInviteCodeService(inviteCode, userId);
-      if (schoolData && currentUser && currentUser.uid === userId) {
-        setCurrentUser(prev => prev ? ({ ...prev, schoolId: schoolData.id, schoolName: schoolData.name, status: 'active' }) : null);
-      }
-      return !!schoolData;
-    } catch (error) { return false; }
-    finally { setLoading(false); }
-  };
-
-  const checkAdminOnboardingStatus = async (): Promise<{ isOnboarded: boolean; schoolId?: string }> => {
-    if (!currentUser || currentUser.role !== 'admin') return { isOnboarded: false };
-    return { isOnboarded: !!currentUser.schoolId, schoolId: currentUser.schoolId };
-  };
-
-  // --- User Management ---
-  const adminCreateUserInSchool = async (email: string, pass: string, displayName: string, role: UserRole, schoolId: string): Promise<UserProfileWithId | null> => {
-    setLoading(true);
-    try {
-        const schoolDetails = await getSchoolDetails(schoolId);
-        const schoolName = schoolDetails?.name;
-        return await UserService.adminCreateUserService(auth, email, pass, displayName, role, schoolId, schoolName);
-    } catch (error) {
-        console.error("Error in adminCreateUserInSchool context:", error);
-        return null;
     } finally {
         setLoading(false);
     }
@@ -538,12 +564,16 @@
     if (currentUser.role === 'student' && currentUser.uid !== studentId) return [];
     setLoading(true);
     try {
-<<<<<<< HEAD
         const studentProfile = await UserService.getUserProfileService(studentId);
         return await AssignmentService.getAssignmentsForStudentByClassService(classId, studentId, SubmissionService.getSubmissionByStudentForAssignmentService, ClassService.getClassDetailsService, studentProfile);
     } catch (error) { return []; }
     finally { setLoading(false); }
-=======
+  };
+
+  const updateUserEmail = async (newEmail: string, currentPassword_not_used: string): Promise<boolean> => {
+    if (!auth.currentUser) return false;
+    setLoading(true);
+    try {
       // IMPORTANT: For actual email update in Firebase Auth, re-authentication is required.
       // This simplified version only updates the email in Firestore.
       // await updateEmail(auth.currentUser, newEmail); // This would require re-auth
@@ -577,11 +607,8 @@
     } finally {
       setLoading(false);
     }
->>>>>>> 7f5dd83c
-  };
-
-  const getSubmissionsForAssignment = async (assignmentId: string) => SubmissionService.getSubmissionsForAssignmentService(assignmentId, UserService.getUserProfileService);
-  const getSubmissionByStudentForAssignment = async (assignmentId: string, studentId: string) => SubmissionService.getSubmissionByStudentForAssignmentService(assignmentId, studentId);
+  };
+
 
   const value = {
     currentUser, loading, signUp, logIn, logOut,
