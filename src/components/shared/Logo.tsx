import { BookHeart } from 'lucide-react';
<<<<<<< HEAD
import Image from 'next/image';
import Link from 'next/link';
=======
import React from 'react';
>>>>>>> 5a273b68

interface LogoProps {
  className?: string;
}

// This component now only renders the visual content of the logo
export default function Logo({ className }: LogoProps) {
  return (
<<<<<<< HEAD
    <Link href="/" className={`flex items-center space-x-2 text-2xl font-bold text-primary ${className}`}>
      <Image src="/logo-full.png" alt="Learnify Logo" width={150} height={150}></Image>
    </Link>
=======
    <div className={`flex items-center space-x-2 text-2xl font-bold text-primary ${className || ''}`}>
      <BookHeart className="h-8 w-8" />
      <span>Learnify</span>
    </div>
>>>>>>> 5a273b68
  );
}<|MERGE_RESOLUTION|>--- conflicted
+++ resolved
@@ -1,10 +1,6 @@
 import { BookHeart } from 'lucide-react';
-<<<<<<< HEAD
 import Image from 'next/image';
-import Link from 'next/link';
-=======
 import React from 'react';
->>>>>>> 5a273b68
 
 interface LogoProps {
   className?: string;
@@ -13,15 +9,8 @@
 // This component now only renders the visual content of the logo
 export default function Logo({ className }: LogoProps) {
   return (
-<<<<<<< HEAD
     <Link href="/" className={`flex items-center space-x-2 text-2xl font-bold text-primary ${className}`}>
       <Image src="/logo-full.png" alt="Learnify Logo" width={150} height={150}></Image>
     </Link>
-=======
-    <div className={`flex items-center space-x-2 text-2xl font-bold text-primary ${className || ''}`}>
-      <BookHeart className="h-8 w-8" />
-      <span>Learnify</span>
-    </div>
->>>>>>> 5a273b68
   );
 }