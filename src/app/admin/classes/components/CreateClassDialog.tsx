"use client";

import React, { useState } from 'react';
import { Button } from '@/components/ui/button';
import { Input } from '@/components/ui/input';
import { Loader2, PlusCircle } from 'lucide-react';
import type { UserProfileWithId } from '@/types';
import { useToast } from '@/hooks/use-toast';
import {
  Dialog,
  DialogContent,
  DialogDescription,
  DialogFooter,
  DialogHeader,
  DialogTitle,
  DialogTrigger,
  DialogClose,
} from "@/components/ui/dialog";
import {
  Select,
  SelectContent,
  SelectItem,
  SelectTrigger,
  SelectValue,
} from "@/components/ui/select";

interface CreateClassDialogProps {
  teachers: UserProfileWithId[];
  schoolId: string;
  onCreateClass: (className: string, schoolId: string, teacherId?: string) => Promise<string | null>;
  onSuccess: () => void;
}

const NO_TEACHER_VALUE = "__NO_TEACHER__";

export default function CreateClassDialog({ teachers, schoolId, onCreateClass, onSuccess }: CreateClassDialogProps) {
  const { toast } = useToast();
  const [newClassName, setNewClassName] = useState('');
  const [selectedTeacherForNewClass, setSelectedTeacherForNewClass] = useState<string | undefined>(undefined);
  const [isSubmitting, setIsSubmitting] = useState(false);
  const [isOpen, setIsOpen] = useState(false);

  const handleCreate = async () => {
    if (!newClassName.trim()) {
      toast({
        title: "Missing Information",
        description: "Please provide a class name.",
        variant: "destructive"
      });
      return;
    }

    setIsSubmitting(true);
<<<<<<< HEAD

    const teacherId = selectedTeacherForNewClass === 'none' ? undefined : selectedTeacherForNewClass;
    const classId = await onCreateClass(newClassName, schoolId, teacherId);

=======
    const teacherIdToSave = selectedTeacherForNewClass === NO_TEACHER_VALUE ? undefined : selectedTeacherForNewClass;
    const classId = await onCreateClass(newClassName, schoolId, teacherIdToSave);
>>>>>>> 5a273b68
    setIsSubmitting(false);

    if (classId) {
      toast({
        title: "Class Created!",
        description: `"${newClassName}" has been successfully created.`
      });
      setNewClassName('');
      setSelectedTeacherForNewClass(undefined);
      setIsOpen(false);
      onSuccess();
    } else {
      toast({
        title: "Error",
        description: "Failed to create class. Please try again.",
        variant: "destructive"
      });
    }
  };

  return (
    <Dialog open={isOpen} onOpenChange={setIsOpen}>
      <DialogTrigger asChild>
        <Button className="bg-primary hover:bg-primary/90 button-shadow">
          <PlusCircle className="mr-2 h-4 w-4" /> Create New Class
        </Button>
      </DialogTrigger>
      <DialogContent className="sm:max-w-[425px]">
        <DialogHeader>
          <DialogTitle>Create New Class</DialogTitle>
          <DialogDescription>
            Enter the details for the new class. An invite code will be generated automatically.
          </DialogDescription>
        </DialogHeader>
        <div className="grid gap-4 py-4">
          <div className="grid grid-cols-4 items-center gap-4">
            <label htmlFor="new-class-name" className="text-right col-span-1">Name</label>
            <Input
              id="new-class-name"
              value={newClassName}
              onChange={(e) => setNewClassName(e.target.value)}
              className="col-span-3"
              placeholder="e.g., Grade 10 Math"
            />
          </div>
          <div className="grid grid-cols-4 items-center gap-4">
            <label htmlFor="new-class-teacher" className="text-right col-span-1">Teacher</label>
<<<<<<< HEAD
            <Select
              onValueChange={setSelectedTeacherForNewClass}
              value={selectedTeacherForNewClass}
            >
              <SelectTrigger className="col-span-3">
                <SelectValue placeholder="Assign a teacher (optional)" />
              </SelectTrigger>
              <SelectContent>
                <SelectItem value="none">No Teacher Assigned</SelectItem>
                {teachers.map(teacher => (
                  <SelectItem key={teacher.id} value={teacher.id}>
                    {teacher.displayName}
                  </SelectItem>
                ))}
              </SelectContent>
            </Select>
=======
             <Select onValueChange={setSelectedTeacherForNewClass} value={selectedTeacherForNewClass}>
                <SelectTrigger className="col-span-3">
                  <SelectValue placeholder="Assign a teacher (optional)" />
                </SelectTrigger>
                <SelectContent>
                  <SelectItem value={NO_TEACHER_VALUE}>No Teacher Assigned</SelectItem>
                  {teachers.map(teacher => (
                    <SelectItem key={teacher.id} value={teacher.id}>{teacher.displayName}</SelectItem>
                  ))}
                </SelectContent>
              </Select>
>>>>>>> 5a273b68
          </div>
        </div>
        <DialogFooter>
          <DialogClose asChild>
            <Button variant="outline">Cancel</Button>
          </DialogClose>
          <Button onClick={handleCreate} disabled={isSubmitting || !newClassName.trim()}>
            {isSubmitting && <Loader2 className="mr-2 h-4 w-4 animate-spin" />}
            Create Class
          </Button>
        </DialogFooter>
      </DialogContent>
    </Dialog>
  );
}<|MERGE_RESOLUTION|>--- conflicted
+++ resolved
@@ -51,15 +51,8 @@
     }
 
     setIsSubmitting(true);
-<<<<<<< HEAD
-
-    const teacherId = selectedTeacherForNewClass === 'none' ? undefined : selectedTeacherForNewClass;
-    const classId = await onCreateClass(newClassName, schoolId, teacherId);
-
-=======
     const teacherIdToSave = selectedTeacherForNewClass === NO_TEACHER_VALUE ? undefined : selectedTeacherForNewClass;
     const classId = await onCreateClass(newClassName, schoolId, teacherIdToSave);
->>>>>>> 5a273b68
     setIsSubmitting(false);
 
     if (classId) {
@@ -107,24 +100,6 @@
           </div>
           <div className="grid grid-cols-4 items-center gap-4">
             <label htmlFor="new-class-teacher" className="text-right col-span-1">Teacher</label>
-<<<<<<< HEAD
-            <Select
-              onValueChange={setSelectedTeacherForNewClass}
-              value={selectedTeacherForNewClass}
-            >
-              <SelectTrigger className="col-span-3">
-                <SelectValue placeholder="Assign a teacher (optional)" />
-              </SelectTrigger>
-              <SelectContent>
-                <SelectItem value="none">No Teacher Assigned</SelectItem>
-                {teachers.map(teacher => (
-                  <SelectItem key={teacher.id} value={teacher.id}>
-                    {teacher.displayName}
-                  </SelectItem>
-                ))}
-              </SelectContent>
-            </Select>
-=======
              <Select onValueChange={setSelectedTeacherForNewClass} value={selectedTeacherForNewClass}>
                 <SelectTrigger className="col-span-3">
                   <SelectValue placeholder="Assign a teacher (optional)" />
@@ -136,7 +111,6 @@
                   ))}
                 </SelectContent>
               </Select>
->>>>>>> 5a273b68
           </div>
         </div>
         <DialogFooter>
