
import "dotenv/config"; // Must be at the very top
import { initializeApp, cert, type ServiceAccount } from "firebase-admin/app";
import { getFirestore, Timestamp, FieldValue } from "firebase-admin/firestore";
import { getAuth } from "firebase-admin/auth";
import { faker } from "@faker-js/faker";
import type {
  School,
  UserProfile,
  UserRole,
  UserStatus,
  Class,
  Subject,
  Assignment,
  LearningMaterial,
  ExamPeriod,
  ExamResult,
  AttendanceRecord,
  AttendanceStatus,
  ClassType,
  LearningMaterialType,
  SubmissionFormat,
  ExamPeriodStatus,
  Notification,
  Testimonial,
  UserProfileWithId,
  ClassWithTeacherInfo
} from "../src/types";
import { v4 as uuidv4 } from "uuid";

// --- Configuration ---
const NUM_SCHOOLS = 1;
const NUM_ADMINS_PER_SCHOOL = 1;
const NUM_TEACHERS_PER_SCHOOL = 10;
const NUM_STUDENTS_PER_SCHOOL = 50;
const NUM_PARENTS_PER_SCHOOL = 30; 
const NUM_SUBJECTS_PER_SCHOOL = 8;
const NUM_MAIN_CLASSES_PER_SCHOOL = 4; 
const NUM_MATERIALS_PER_ASSIGNED_CLASS_SUBJECT = 2;
const NUM_ASSIGNMENTS_PER_ASSIGNED_CLASS_SUBJECT = 2;
const SUBMISSIONS_PER_ASSIGNMENT_PERCENTAGE = 0.75;
const NUM_EXAM_PERIODS_PER_SCHOOL = 2;
const NUM_ATTENDANCE_DAYS_TO_SEED = 10;
const NUM_TESTIMONIALS_TO_SEED = 5;

// --- Firebase Admin Setup ---
const LEARNIFY_PROJECT_ID = process.env.NEXT_PUBLIC_FIREBASE_PROJECT_ID || "learnify-project-e7f59";
let serviceAccountJson: ServiceAccount | undefined;

try {
  if (process.env.FIREBASE_SERVICE_ACCOUNT_JSON_STRING) {
    console.log("Attempting to use FIREBASE_SERVICE_ACCOUNT_JSON_STRING...");
    serviceAccountJson = JSON.parse(
      process.env.FIREBASE_SERVICE_ACCOUNT_JSON_STRING
    );
    if (typeof serviceAccountJson.private_key === "string") {
      serviceAccountJson.private_key = serviceAccountJson.private_key.replace(
        /\\n/g,
        "\n"
      );
    }
    initializeApp({
      credential: cert(serviceAccountJson),
      projectId: LEARNIFY_PROJECT_ID,
    });
    console.log("Successfully initialized Firebase Admin SDK with provided service account JSON.");
  } else if (process.env.GOOGLE_APPLICATION_CREDENTIALS) {
    console.log("Attempting to use GOOGLE_APPLICATION_CREDENTIALS...");
    initializeApp({
        projectId: LEARNIFY_PROJECT_ID,
    }); // Relies on ADC
    console.log("Successfully initialized Firebase Admin SDK with GOOGLE_APPLICATION_CREDENTIALS.");
  } else {
    console.warn(
      "Neither FIREBASE_SERVICE_ACCOUNT_JSON_STRING nor GOOGLE_APPLICATION_CREDENTIALS found. " +
      "Attempting to initialize with project ID only (may work in some GCP environments)."
    );
    initializeApp({ projectId: LEARNIFY_PROJECT_ID });
  }
} catch (e) {
  console.error("❌ Failed to initialize Firebase Admin SDK:", e);
  process.exit(1); // Stop execution if Firebase is not initialized
}


const db = getFirestore();
const adminAuth = getAuth();


const createFirebaseUser = async (
  email: string,
  pass: string,
  displayName: string
): Promise<string | null> => {
  try {
    const userRecord = await adminAuth.createUser({
      email,
      password: pass,
      displayName,
      emailVerified: true, 
    });
    return userRecord.uid;
  } catch (error: any) {
    if (error.code === "auth/email-already-exists") {
      console.warn(
        `User with email ${email} already exists in Firebase Auth. Fetching existing UID.`
      );
      try {
        const userRecord = await adminAuth.getUserByEmail(email);
        return userRecord.uid;
      } catch (fetchError) {
        console.error(`Failed to fetch existing user ${email}:`, fetchError);
        return null;
      }
    }
    console.error(`Error creating Firebase Auth user ${email}:`, error);
    return null;
  }
};

const seededSchools: School[] = [];
const seededUsers: UserProfileWithId[] = [];
const seededSubjects: Subject[] = [];
const seededClasses: ClassWithTeacherInfo[] = []; // Store enriched class info
const seededExamPeriods: ExamPeriod[] = [];


async function seedSchools() {
  console.log("Seeding schools...");
  for (let i = 0; i < NUM_SCHOOLS; i++) {
    const schoolName = faker.company.name() + " Academy";
    const schoolRef = doc(db, "schools", uuidv4()); // Use uuid for Firestore doc ID
    const schoolInviteCode = `SCH-${faker.string
      .alphanumeric(6)
      .toUpperCase()}`;
    
    // Admin will be created later and adminId updated on the school
    const school: School = {
      id: schoolRef.id,
      name: schoolName,
      adminId: '', // Placeholder, will be updated
      inviteCode: schoolInviteCode,
      schoolType: faker.helpers.arrayElement(["Primary", "Secondary", "K-12"]),
      country: faker.location.country(),
      phoneNumber: faker.phone.number(),
      setupComplete: true,
      isExamModeActive: faker.datatype.boolean(0.3),
      createdAt: Timestamp.now(),
      updatedAt: Timestamp.now(),
    };
    await setDoc(schoolRef, school);
    seededSchools.push(school);
    console.log(`  Created school: ${school.name} (ID: ${school.id})`);
  }
}

async function seedUsers() {
  console.log("Seeding users (admins, teachers, students, parents)...");
  for (const school of seededSchools) {
    
    // Admins
    for (let i = 0; i < NUM_ADMINS_PER_SCHOOL; i++) {
      const email = faker.internet.email({
        firstName: `admin${i}`,
        lastName: school.id.substring(0, 4),
        provider: "learnify.dev",
      });
      const displayName = faker.person.fullName();
      const uid = await createFirebaseUser(email, "password123", displayName);
      if (uid) {
        const userProfile: UserProfileWithId = {
          id: uid, // Use UID as the Firestore document ID for users
          uid,
          email,
          displayName,
          role: "admin",
          schoolId: school.id,
          schoolName: school.name,
          onboardingStep: null, // Completed onboarding
          status: "active",
          createdAt: Timestamp.now(),
          updatedAt: Timestamp.now(),
          classIds: [],
          subjects: [],
          lastTestimonialSurveyAt: faker.datatype.boolean(0.1) ? Timestamp.fromDate(faker.date.recent({ days: 30 })) : null,
        };
        await setDoc(doc(db, "users", uid), userProfile);
        seededUsers.push(userProfile);
        if (i === 0) { // Assign first admin as the main school admin
          await updateDoc(doc(db, "schools", school.id), { adminId: uid });
          const schoolIndex = seededSchools.findIndex(s => s.id === school.id);
          if (schoolIndex !== -1) seededSchools[schoolIndex].adminId = uid;
        }
        console.log(`  Admin for ${school.name}: ${displayName} (${email})`);
      }
    }

    // Teachers
    for (let i = 0; i < NUM_TEACHERS_PER_SCHOOL; i++) {
      const email = faker.internet.email({
        firstName: `teacher${i}`,
        lastName: school.id.substring(0, 4),
        provider: "learnify.dev",
      });
      const displayName = faker.person.fullName();
      const uid = await createFirebaseUser(email, "password123", displayName);
      if (uid) {
        const userProfile: UserProfileWithId = {
          id: uid,
          uid,
          email,
          displayName,
          role: "teacher",
          schoolId: school.id,
          schoolName: school.name,
          status: "active",
          onboardingStep: null,
          createdAt: Timestamp.now(),
          updatedAt: Timestamp.now(),
          classIds: [],
          subjects: [],
          lastTestimonialSurveyAt: faker.datatype.boolean(0.2) ? Timestamp.fromDate(faker.date.recent({ days: 30 })) : null,
        };
        await setDoc(doc(db, "users", uid), userProfile);
        seededUsers.push(userProfile);
        console.log(`    Teacher for ${school.name}: ${displayName} (${email})`);
      }
    }

    // Students
    const studentsForThisSchool: UserProfileWithId[] = [];
    for (let i = 0; i < NUM_STUDENTS_PER_SCHOOL; i++) {
      const studentFirstName = faker.person.firstName();
      const studentLastName = faker.person.lastName();
      const studentDisplayName = `${studentFirstName} ${studentLastName}`;
      const studentEmail = faker.internet.email({
        firstName: studentFirstName,
        lastName: studentLastName,
        provider: "learnify.student.dev",
      });
      const studentUid = await createFirebaseUser(
        studentEmail,
        "password123",
        studentDisplayName
      );
      if (studentUid) {
        const userProfile: UserProfileWithId = {
          id: studentUid,
          uid: studentUid,
          email: studentEmail,
          displayName: studentDisplayName,
          role: "student",
          schoolId: school.id,
          schoolName: school.name,
          status: "active", 
          onboardingStep: null, // Will be updated after class enrollment
          createdAt: Timestamp.now(),
          updatedAt: Timestamp.now(),
          classIds: [],
          subjects: [],
<<<<<<< HEAD
          lastTestimonialSurveyAt: faker.datatype.boolean(0.3) ? Timestamp.fromDate(faker.date.recent({ days: 30 })) : null,
=======
          metadata: {
            creationTime: Timestamp.now().toDate().toISOString(),
            lastSignInTime: Timestamp.now().toDate().toISOString(),
          },
          providerId: "password",
          tenantId: null,
          refreshToken: "",
          onboardingStep: null,
          lastTestimonialSurveyAt: faker.datatype.boolean(0.2)
            ? Timestamp.fromDate(faker.date.recent({ days: 20 }))
            : null,
>>>>>>> 21d4a3fa
        };
        await setDoc(doc(db, "users", studentUid), userProfile);
        studentsForThisSchool.push(userProfile);
        seededUsers.push(userProfile);
        console.log(`    Student for ${school.name}: ${studentDisplayName} (${studentEmail})`);
      }
    }

<<<<<<< HEAD
    // Parents
    for (let i = 0; i < Math.min(NUM_PARENTS_PER_SCHOOL, studentsForThisSchool.length); i++) {
      const childStudent = studentsForThisSchool[i];
      const parentFirstName = faker.person.firstName();
      const parentDisplayName = `${parentFirstName} ${childStudent.displayName?.split(' ').pop()}`; // Parent shares child's last name
      const parentEmail = faker.internet.email({
        firstName: parentFirstName,
        lastName: childStudent.displayName?.split(' ').pop(),
        provider: "learnify.parent.dev",
      });
      const parentUid = await createFirebaseUser(
        parentEmail,
        "password123",
        parentDisplayName
      );
      if (parentUid) {
        const parentProfile: UserProfileWithId = {
          id: parentUid,
          uid: parentUid,
          email: parentEmail,
          displayName: parentDisplayName,
          role: "parent",
          schoolId: school.id,
          schoolName: school.name,
          childStudentId: childStudent.id,
          status: "active",
          onboardingStep: null,
          createdAt: Timestamp.now(),
          updatedAt: Timestamp.now(),
          classIds: [],
          subjects: [],
          lastTestimonialSurveyAt: faker.datatype.boolean(0.15) ? Timestamp.fromDate(faker.date.recent({ days: 30 })) : null,
        };
        await setDoc(doc(db, "users", parentUid), parentProfile);
        seededUsers.push(parentProfile);
        console.log(`      Parent for ${childStudent.displayName}: ${parentDisplayName} (${parentEmail})`);
=======
        // Create a parent for some students
        if (i < NUM_PARENTS_PER_SCHOOL) {
          console.log(`Creating parent for student: ${studentDisplayName}`);
          const parentFirstName = faker.person.firstName();
          const parentDisplayName = `${parentFirstName} ${studentLastName}`; // Parent usually shares child's last name
          const parentEmail = faker.internet.email({
            firstName: parentFirstName,
            lastName: studentLastName,
            provider: "learnify.parent.dev",
          });
          console.log(
            `Attempting to create Firebase user for parent: ${parentEmail}`
          );
          const parentUid = await createFirebaseUser(
            parentEmail,
            "password123",
            parentDisplayName
          );
          if (parentUid) {
            console.log(
              `Successfully created Firebase user with UID: ${parentUid}`
            );
            const parentProfile: UserProfile = {
              uid: parentUid,
              email: parentEmail,
              displayName: parentDisplayName,
              role: "parent",
              schoolId,
              childStudentId: studentUid,
              status: "active",
              createdAt: Timestamp.now(),
              classIds: [],
              subjects: [],
              metadata: {
                creationTime: Timestamp.now().toDate().toISOString(),
                lastSignInTime: Timestamp.now().toDate().toISOString(),
              },
              providerData: [],
              providerId: "password",
              tenantId: null,
              refreshToken: "",
              onboardingStep: null,
              lastTestimonialSurveyAt: faker.datatype.boolean(0.2)
                ? Timestamp.fromDate(faker.date.recent({ days: 20 }))
                : null,
            };
            await db.collection("users").doc(parentUid).set(parentProfile);
            seededParentIds[schoolId].push(parentUid);
            console.log(
              `      Parent for ${studentDisplayName}: ${parentDisplayName} (${parentEmail})`
            );
          }
        }
>>>>>>> 21d4a3fa
      }
    }
  }
  console.log("Finished seeding all users.");
}

async function seedSubjects() {
  console.log("Seeding subjects...");
  const commonSubjects = [
    "Mathematics", "English Language", "Integrated Science", "Social Studies",
    "Creative Arts", "Physical Education", "Computing", "Religious & Moral Education",
    "French", "Career Technology", "History", "Geography", "Biology", "Chemistry", "Physics"
  ];
  for (const school of seededSchools) {
    const subjectsToSeed = faker.helpers.arrayElements(
      commonSubjects,
      NUM_SUBJECTS_PER_SCHOOL
    );
    for (const subjectName of subjectsToSeed) {
      const subjectRef = doc(db, "subjects", uuidv4());
      const subject: Subject = {
        id: subjectRef.id,
        name: subjectName,
        schoolId: school.id,
        isCompulsory: faker.datatype.boolean(0.3),
        createdAt: Timestamp.now(),
        updatedAt: Timestamp.now(),
      };
      await setDoc(subjectRef, subject);
      seededSubjects.push(subject);
    }
    console.log(`  Seeded ${subjectsToSeed.length} subjects for school ${school.name}`);
  }
}

async function seedClasses() {
  console.log("Seeding classes...");
  for (const school of seededSchools) {
    const schoolTeachers = seededUsers.filter(u => u.schoolId === school.id && u.role === 'teacher');
    const schoolStudents = seededUsers.filter(u => u.schoolId === school.id && u.role === 'student');
    const schoolSpecificSubjects = seededSubjects.filter(s => s.schoolId === school.id);

    if (schoolTeachers.length === 0 || schoolStudents.length === 0 || schoolSpecificSubjects.length === 0) {
      console.warn(`  Insufficient teachers, students, or subjects for school ${school.name}, skipping class creation.`);
      continue;
    }

    const studentsPerMainClass = Math.max(1, Math.ceil(schoolStudents.length / NUM_MAIN_CLASSES_PER_SCHOOL));

    for (let i = 0; i < NUM_MAIN_CLASSES_PER_SCHOOL; i++) {
      const classRef = doc(db, "classes", uuidv4());
      const mainClassName = `Form ${i + 1} ${faker.helpers.arrayElement(["Gold", "Blue", "Green", "Red"])}`;
      const assignedTeacher = schoolTeachers[i % schoolTeachers.length];
      
      const compulsorySubjectsForThisClass = faker.helpers.arrayElements(
        schoolSpecificSubjects,
        faker.number.int({ min: 1, max: Math.min(3, schoolSpecificSubjects.length) })
      );
      const compulsorySubjectIds = compulsorySubjectsForThisClass.map(s => s.id);

      const enrolledStudentBatch = schoolStudents.slice(i * studentsPerMainClass, (i + 1) * studentsPerMainClass);
      const enrolledStudentIds = enrolledStudentBatch.map(s => s.id);

      const classData: Class = {
        id: classRef.id,
        name: mainClassName,
        schoolId: school.id,
        teacherId: assignedTeacher.id,
        classType: "main",
        studentIds: enrolledStudentIds,
        classInviteCode: `MC-${faker.string.alphanumeric(6).toUpperCase()}`,
        compulsorySubjectIds: compulsorySubjectIds,
        subjectId: null,
        createdAt: Timestamp.now(),
        updatedAt: Timestamp.now(),
      };
      await setDoc(classRef, classData);
      seededClasses.push({ ...classData, teacherDisplayName: assignedTeacher.displayName, compulsorySubjectNames: compulsorySubjectsForThisClass.map(s=>s.name) });
      console.log(`    Created main class: ${mainClassName} for ${school.name} with ${enrolledStudentIds.length} students. Teacher: ${assignedTeacher.displayName}`);

      // Update enrolled students
      for (const student of enrolledStudentBatch) {
        const studentRef = doc(db, "users", student.id);
        await updateDoc(studentRef, {
          classIds: FieldValue.arrayUnion(classRef.id),
          subjects: FieldValue.arrayUnion(...compulsorySubjectIds),
          onboardingStep: null, // Mark onboarding as complete
          updatedAt: Timestamp.now(),
        });
      }

      // Create subject-based classes for this main class level
      const electiveSubjects = schoolSpecificSubjects.filter(s => !compulsorySubjectIds.includes(s.id));
      const subjectsForSubjectClasses = [...compulsorySubjectsForThisClass, ...faker.helpers.arrayElements(electiveSubjects, Math.min(2, electiveSubjects.length))];

      for (const subject of subjectsForSubjectClasses) {
        const subjectClassRef = doc(db, "classes", uuidv4());
        const subjectClassName = `${subject.name} - ${mainClassName.split(" ")[0]} ${mainClassName.split(" ")[1]}`;
        const subjectTeacher = schoolTeachers[(i + schoolSpecificSubjects.indexOf(subject)) % schoolTeachers.length];

        const subjectClassData: Class = {
          id: subjectClassRef.id,
          name: subjectClassName,
          schoolId: school.id,
          teacherId: subjectTeacher.id,
          classType: "subject_based",
          studentIds: [], // Students will be enrolled next
          classInviteCode: `SC-${faker.string.alphanumeric(6).toUpperCase()}`,
          compulsorySubjectIds: [],
          subjectId: subject.id,
          createdAt: Timestamp.now(),
          updatedAt: Timestamp.now(),
        };
        await setDoc(subjectClassRef, subjectClassData);
        seededClasses.push({ ...subjectClassData, teacherDisplayName: subjectTeacher.displayName, subjectName: subject.name });
        console.log(`      Created subject class: ${subjectClassName} for ${school.name}. Teacher: ${subjectTeacher.displayName}`);

        let enrolledInSubjectClassCount = 0;
        for (const student of enrolledStudentBatch) {
          // All students take compulsory subjects. For electives, 60% chance.
          const isCompulsory = compulsorySubjectIds.includes(subject.id);
          if (isCompulsory || faker.datatype.boolean(0.6)) {
            const studentRef = doc(db, "users", student.id);
            await updateDoc(studentRef, {
              classIds: FieldValue.arrayUnion(subjectClassRef.id),
              subjects: FieldValue.arrayUnion(subject.id),
              updatedAt: Timestamp.now(),
            });
            await updateDoc(subjectClassRef, {
              studentIds: FieldValue.arrayUnion(student.id),
              updatedAt: Timestamp.now(),
            });
            enrolledInSubjectClassCount++;
          }
        }
        console.log(`        Enrolled ${enrolledInSubjectClassCount} students into ${subjectClassName}.`);
      }
    }
  }
}

<<<<<<< HEAD

async function seedLearningMaterials() {
  console.log("Seeding learning materials...");
  for (const school of seededSchools) {
    const schoolTeachers = seededUsers.filter(u => u.schoolId === school.id && u.role === 'teacher');
    const schoolSpecificSubjects = seededSubjects.filter(s => s.schoolId === school.id);

    for (const teacher of schoolTeachers) {
      const classesTaughtByTeacher = seededClasses.filter(c => c.schoolId === school.id && c.teacherId === teacher.id);

      for (const classData of classesTaughtByTeacher) {
        const relevantSubjects = classData.classType === "main"
          ? schoolSpecificSubjects.filter(s => classData.compulsorySubjectIds?.includes(s.id))
          : schoolSpecificSubjects.filter(s => s.id === classData.subjectId);
        
        if(relevantSubjects.length === 0 && classData.classType === "main") {
             // For main classes with no compulsory, pick 1-2 general subjects
             relevantSubjects.push(...faker.helpers.arrayElements(schoolSpecificSubjects, faker.number.int({min:1, max:2})));
        }


        for (const subject of relevantSubjects) {
          for (let i = 0; i < NUM_MATERIALS_PER_ASSIGNED_CLASS_SUBJECT; i++) {
            const materialType = faker.helpers.arrayElement<LearningMaterialType>(["text", "link", "pdf_link", "video_link"]);
            const materialRef = doc(db, "learningMaterials", uuidv4());
            const material: LearningMaterial = {
              id: materialRef.id,
              title: `${subject.name} - ${faker.lorem.words(3)}`,
              content: materialType === "text" ? faker.lorem.paragraphs(2) : faker.internet.url(),
              materialType,
              schoolId: school.id,
              teacherId: teacher.id,
              classId: classData.id,
              subjectId: subject.id,
              createdAt: Timestamp.fromDate(faker.date.recent({ days: 30 })),
              updatedAt: Timestamp.fromDate(faker.date.recent({ days: 10 })),
              attachmentUrl: null, // Not seeding direct uploads for now
              originalFileName: null,
            };
            await setDoc(materialRef, material);
          }
        }
      }
    }
    console.log(`  Seeded materials for school ${school.name}`);
  }
}

async function seedAssignmentsAndSubmissions() {
  console.log("Seeding assignments and submissions...");
  for (const school of seededSchools) {
    const schoolTeachers = seededUsers.filter(u => u.schoolId === school.id && u.role === 'teacher');
    const schoolSpecificSubjects = seededSubjects.filter(s => s.schoolId === school.id);

    for (const teacher of schoolTeachers) {
      const classesTaughtByTeacher = seededClasses.filter(c => c.schoolId === school.id && c.teacherId === teacher.id);

      for (const classData of classesTaughtByTeacher) {
        const studentsInClass = seededUsers.filter(u => u.role === 'student' && u.classIds?.includes(classData.id));
        if (studentsInClass.length === 0) continue;

        const relevantSubjects = classData.classType === "main"
          ? schoolSpecificSubjects.filter(s => classData.compulsorySubjectIds?.includes(s.id))
          : schoolSpecificSubjects.filter(s => s.id === classData.subjectId);

        if(relevantSubjects.length === 0 && classData.classType === "main") {
             relevantSubjects.push(...faker.helpers.arrayElements(schoolSpecificSubjects, faker.number.int({min:1, max:2})));
        }

        for (const subject of relevantSubjects) {
          for (let i = 0; i < NUM_ASSIGNMENTS_PER_ASSIGNED_CLASS_SUBJECT; i++) {
            const assignmentRef = doc(db, "assignments", uuidv4());
            const deadline = Timestamp.fromDate(faker.date.soon({ days: 14 }));
            const assignment: Assignment = {
              id: assignmentRef.id,
              classId: classData.id,
              teacherId: teacher.id,
              schoolId: school.id,
              subjectId: subject.id,
              title: `Assignment: ${subject.name} - ${faker.lorem.words(2)}`,
              description: faker.lorem.paragraph(),
              deadline,
              allowedSubmissionFormats: faker.helpers.arrayElements<SubmissionFormat>(["text_entry", "file_link", "file_upload"], faker.number.int({ min: 1, max: 2 })),
              createdAt: Timestamp.fromDate(faker.date.recent({ days: 7, refDate: deadline.toDate() })),
              updatedAt: Timestamp.fromDate(faker.date.recent({ days: 3, refDate: deadline.toDate() })),
              totalSubmissions: 0,
              attachmentUrl: null,
              originalFileName: null,
            };
            await setDoc(assignmentRef, assignment);

            let submissionsCount = 0;
            for (const student of studentsInClass) {
              if (Math.random() < SUBMISSIONS_PER_ASSIGNMENT_PERCENTAGE) {
                const submissionRef = doc(db, "submissions", uuidv4());
                const submittedAt = Timestamp.fromDate(faker.date.between({ from: assignment.createdAt.toDate(), to: deadline.toDate() }));
                const submissionType = faker.helpers.arrayElement(assignment.allowedSubmissionFormats);
                const status = faker.datatype.boolean(0.6) ? "graded" : submittedAt > deadline ? "late" : "submitted";

                const submission: Submission = {
                  id: submissionRef.id,
                  assignmentId: assignmentRef.id,
                  classId: classData.id,
                  studentId: student.id,
                  submittedAt,
                  submissionType,
                  content: submissionType === "text_entry" ? faker.lorem.paragraph() : submissionType === "file_link" ? faker.internet.url() : `https://placehold.co/300x200.png?text=${faker.system.fileName()}`,
                  originalFileName: submissionType === "file_upload" ? faker.system.commonFileName("pdf") : undefined,
                  grade: status === "graded" ? faker.number.int({ min: 60, max: 100 }).toString() + "%" : undefined,
                  feedback: status === "graded" ? faker.lorem.sentence() : undefined,
                  status,
                  updatedAt: Timestamp.now(),
                };
                await setDoc(submissionRef, submission);
                submissionsCount++;
              }
            }
            await updateDoc(assignmentRef, { totalSubmissions: submissionsCount });
          }
        }
      }
    }
    console.log(`  Seeded assignments & submissions for school ${school.name}`);
  }
}

async function seedExamPeriods() {
  console.log("Seeding exam periods...");
  for (const school of seededSchools) {
    const mainClassesInSchool = seededClasses.filter(c => c.schoolId === school.id && c.classType === "main");
    if (mainClassesInSchool.length === 0) continue;

    for (let i = 0; i < NUM_EXAM_PERIODS_PER_SCHOOL; i++) {
      const examPeriodRef = doc(db, "examPeriods", uuidv4());
      const startDate = faker.date.soon({ days: 10 + i * 30 }); // Stagger start dates
      const endDate = faker.date.soon({ days: 5, refDate: startDate });
      const statusOptions: ExamPeriodStatus[] = ["upcoming", "active", "grading", "completed"];
      
      const examPeriod: ExamPeriod = {
        id: examPeriodRef.id,
        name: `${faker.helpers.arrayElement(["Mid-Term", "End-Term", "Final"])} Exams ${startDate.getFullYear()} Term ${i + 1}`,
        schoolId: school.id,
        startDate: Timestamp.fromDate(startDate),
        endDate: Timestamp.fromDate(endDate),
        assignedClassIds: faker.helpers.arrayElements(mainClassesInSchool.map(c => c.id), faker.number.int({ min: 1, max: Math.min(mainClassesInSchool.length, 3) })),
        status: faker.helpers.arrayElement(statusOptions),
        createdAt: Timestamp.now(),
        updatedAt: Timestamp.now(),
      };
      await setDoc(examPeriodRef, examPeriod);
      seededExamPeriods.push(examPeriod);
    }
    console.log(`  Seeded exam periods for school ${school.name}`);
  }
}

async function seedExamResults() {
  console.log("Seeding exam results...");
  for (const school of seededSchools) {
    const periodsForSchool = seededExamPeriods.filter(p => p.schoolId === school.id);
    const schoolSpecificSubjects = seededSubjects.filter(s => s.schoolId === school.id);
    if (periodsForSchool.length === 0 || schoolSpecificSubjects.length === 0) continue;

    for (const period of periodsForSchool) {
      if (period.status === "upcoming" || period.status === "completed") continue;

      for (const classId of period.assignedClassIds) {
        const classDetails = seededClasses.find(c => c.id === classId);
        if (!classDetails || !classDetails.studentIds || classDetails.studentIds.length === 0) continue;
        
        const teacherForClass = seededUsers.find(u => u.id === classDetails.teacherId);
        if (!teacherForClass) continue;

        const subjectsToGrade = classDetails.classType === "main"
          ? schoolSpecificSubjects.filter(s => classDetails.compulsorySubjectIds?.includes(s.id))
          : schoolSpecificSubjects.filter(s => s.id === classDetails.subjectId);
        
        if(subjectsToGrade.length === 0 && classDetails.classType === "main") {
             subjectsToGrade.push(...faker.helpers.arrayElements(schoolSpecificSubjects, faker.number.int({min:1, max:2})));
        }

        for (const studentId of classDetails.studentIds) {
          for (const subject of subjectsToGrade) {
            if (faker.datatype.boolean(0.8)) { // 80% chance a result is entered
              const resultRef = doc(db, "examResults", uuidv4());
              const result: ExamResult = {
                id: resultRef.id,
                studentId,
                examPeriodId: period.id,
                classId,
                schoolId: school.id,
                subjectId: subject.id,
                marks: faker.number.int({ min: 40, max: 100 }).toString() + "%",
                remarks: faker.lorem.sentence(),
                teacherId: teacherForClass.id,
                createdAt: Timestamp.now(),
                updatedAt: Timestamp.now(),
              };
              await setDoc(resultRef, result);
            }
          }
        }
      }
    }
    console.log(`  Seeded exam results for school ${school.name}`);
  }
}

=======
>>>>>>> 21d4a3fa
const startOfDayTimestamp = (date: Date): Timestamp => {
  const d = new Date(date);
  d.setHours(0, 0, 0, 0);
  return Timestamp.fromDate(d);
};

async function seedAttendanceRecords() {
  console.log("Seeding attendance records...");
  for (const school of seededSchools) {
    const mainClassesInSchool = seededClasses.filter(c => c.schoolId === school.id && c.classType === "main");
    if (mainClassesInSchool.length === 0) continue;

    for (let dayOffset = 0; dayOffset < NUM_ATTENDANCE_DAYS_TO_SEED; dayOffset++) {
      const attendanceDateRaw = faker.date.recent({ days: dayOffset + 1 });
      const attendanceDate = startOfDayTimestamp(attendanceDateRaw);

      for (const classData of mainClassesInSchool) {
        if (!classData.studentIds || classData.studentIds.length === 0 || !classData.teacherId) continue;
        
        const teacherProfile = seededUsers.find(u => u.id === classData.teacherId);
        if (!teacherProfile) continue;

        for (const studentId of classData.studentIds) {
          const studentProfile = seededUsers.find(u => u.id === studentId);
          if (!studentProfile) continue;

          const status = faker.helpers.arrayElement<AttendanceStatus>(["present", "present", "present", "absent", "late"]);
          const recordRef = doc(db, "attendanceRecords", uuidv4());
          const record: AttendanceRecord = {
            id: recordRef.id,
            studentId,
            studentName: studentProfile.displayName,
            classId: classData.id,
            className: classData.name,
            schoolId: school.id,
            date: attendanceDate,
            status,
            markedBy: teacherProfile.id,
            markedByName: teacherProfile.displayName,
            createdAt: Timestamp.now(),
            updatedAt: Timestamp.now(),
          };
          await setDoc(recordRef, record);
        }
      }
    }
    console.log(`  Seeded attendance for school ${school.name} for ${NUM_ATTENDANCE_DAYS_TO_SEED} days.`);
  }
}

async function seedTestimonials() {
  console.log("Seeding testimonials...");
  for (const school of seededSchools) {
    const userPoolForSchool = seededUsers.filter(u => u.schoolId === school.id && (u.role === 'teacher' || u.role === 'student' || u.role === 'parent'));
    if (userPoolForSchool.length === 0) continue;

    for (let i = 0; i < Math.min(NUM_TESTIMONIALS_TO_SEED, userPoolForSchool.length); i++) {
      const randomUser = faker.helpers.arrayElement(userPoolForSchool);
      const testimonialRef = doc(db, "testimonials", uuidv4());
      const testimonial: Testimonial = {
        id: testimonialRef.id,
        userId: randomUser.id,
        userName: randomUser.displayName || "Anonymous User",
        userRole: randomUser.role,
        schoolId: randomUser.schoolId,
        schoolName: randomUser.schoolName,
        rating: faker.number.int({ min: 4, max: 5 }),
        feedbackText: faker.lorem.paragraph(faker.number.int({ min: 2, max: 4 })),
        isApprovedForDisplay: faker.datatype.boolean(0.7),
        submittedAt: Timestamp.fromDate(faker.date.recent({ days: 60 })),
      };
      await setDoc(testimonialRef, testimonial);
    }
    console.log(`  Seeded testimonials for school ${school.name}.`);
  }
}


async function seedDatabase() {
  try {
    console.log("Starting database seed...");

    await seedSchools();
    await seedUsers(); // Admins, Teachers, Students, Parents
    await seedSubjects();
    await seedClasses(); // Main classes, subject-based classes, student enrollments
    await seedLearningMaterials();
    await seedAssignmentsAndSubmissions();
    await seedExamPeriods();
    await seedExamResults();
    await seedAttendanceRecords();
    await seedTestimonials();

    console.log("Database seeding complete!");
  } catch (error) {
    console.error("Error during database seeding:", error);
  }
}

seedDatabase();<|MERGE_RESOLUTION|>--- conflicted
+++ resolved
@@ -258,9 +258,6 @@
           updatedAt: Timestamp.now(),
           classIds: [],
           subjects: [],
-<<<<<<< HEAD
-          lastTestimonialSurveyAt: faker.datatype.boolean(0.3) ? Timestamp.fromDate(faker.date.recent({ days: 30 })) : null,
-=======
           metadata: {
             creationTime: Timestamp.now().toDate().toISOString(),
             lastSignInTime: Timestamp.now().toDate().toISOString(),
@@ -272,53 +269,13 @@
           lastTestimonialSurveyAt: faker.datatype.boolean(0.2)
             ? Timestamp.fromDate(faker.date.recent({ days: 20 }))
             : null,
->>>>>>> 21d4a3fa
         };
-        await setDoc(doc(db, "users", studentUid), userProfile);
-        studentsForThisSchool.push(userProfile);
-        seededUsers.push(userProfile);
-        console.log(`    Student for ${school.name}: ${studentDisplayName} (${studentEmail})`);
-      }
-    }
-
-<<<<<<< HEAD
-    // Parents
-    for (let i = 0; i < Math.min(NUM_PARENTS_PER_SCHOOL, studentsForThisSchool.length); i++) {
-      const childStudent = studentsForThisSchool[i];
-      const parentFirstName = faker.person.firstName();
-      const parentDisplayName = `${parentFirstName} ${childStudent.displayName?.split(' ').pop()}`; // Parent shares child's last name
-      const parentEmail = faker.internet.email({
-        firstName: parentFirstName,
-        lastName: childStudent.displayName?.split(' ').pop(),
-        provider: "learnify.parent.dev",
-      });
-      const parentUid = await createFirebaseUser(
-        parentEmail,
-        "password123",
-        parentDisplayName
-      );
-      if (parentUid) {
-        const parentProfile: UserProfileWithId = {
-          id: parentUid,
-          uid: parentUid,
-          email: parentEmail,
-          displayName: parentDisplayName,
-          role: "parent",
-          schoolId: school.id,
-          schoolName: school.name,
-          childStudentId: childStudent.id,
-          status: "active",
-          onboardingStep: null,
-          createdAt: Timestamp.now(),
-          updatedAt: Timestamp.now(),
-          classIds: [],
-          subjects: [],
-          lastTestimonialSurveyAt: faker.datatype.boolean(0.15) ? Timestamp.fromDate(faker.date.recent({ days: 30 })) : null,
-        };
-        await setDoc(doc(db, "users", parentUid), parentProfile);
-        seededUsers.push(parentProfile);
-        console.log(`      Parent for ${childStudent.displayName}: ${parentDisplayName} (${parentEmail})`);
-=======
+        await db.collection("users").doc(studentUid).set(userProfile);
+        seededStudentIds[schoolId].push(studentUid);
+        console.log(
+          `    Student for ${schoolName}: ${studentDisplayName} (${studentEmail})`
+        );
+
         // Create a parent for some students
         if (i < NUM_PARENTS_PER_SCHOOL) {
           console.log(`Creating parent for student: ${studentDisplayName}`);
@@ -372,9 +329,9 @@
             );
           }
         }
->>>>>>> 21d4a3fa
-      }
-    }
+      }
+    }
+    console.log(`Completed seeding users for school: ${schoolName}`);
   }
   console.log("Finished seeding all users.");
 }
@@ -514,217 +471,331 @@
   }
 }
 
-<<<<<<< HEAD
 
 async function seedLearningMaterials() {
   console.log("Seeding learning materials...");
-  for (const school of seededSchools) {
-    const schoolTeachers = seededUsers.filter(u => u.schoolId === school.id && u.role === 'teacher');
-    const schoolSpecificSubjects = seededSubjects.filter(s => s.schoolId === school.id);
-
-    for (const teacher of schoolTeachers) {
-      const classesTaughtByTeacher = seededClasses.filter(c => c.schoolId === school.id && c.teacherId === teacher.id);
+  for (const schoolId of seededSchoolIds) {
+    const teachers = seededTeacherIds[schoolId] || [];
+    const schoolSpecificSubjects = allCreatedSubjects.filter(
+      (s) => s.schoolId === schoolId
+    );
+
+    for (const teacherId of teachers) {
+      const teacherProfileDoc = await db
+        .collection("users")
+        .doc(teacherId)
+        .get();
+      const teacherProfile = teacherProfileDoc.data() as
+        | UserProfile
+        | undefined;
+      if (!teacherProfile) continue;
+
+      const classesTaughtByTeacher = allCreatedClasses.filter(
+        (c) => c.schoolId === schoolId && c.teacherId === teacherId
+      );
 
       for (const classData of classesTaughtByTeacher) {
-        const relevantSubjects = classData.classType === "main"
-          ? schoolSpecificSubjects.filter(s => classData.compulsorySubjectIds?.includes(s.id))
-          : schoolSpecificSubjects.filter(s => s.id === classData.subjectId);
-        
-        if(relevantSubjects.length === 0 && classData.classType === "main") {
-             // For main classes with no compulsory, pick 1-2 general subjects
-             relevantSubjects.push(...faker.helpers.arrayElements(schoolSpecificSubjects, faker.number.int({min:1, max:2})));
-        }
-
-
-        for (const subject of relevantSubjects) {
-          for (let i = 0; i < NUM_MATERIALS_PER_ASSIGNED_CLASS_SUBJECT; i++) {
-            const materialType = faker.helpers.arrayElement<LearningMaterialType>(["text", "link", "pdf_link", "video_link"]);
-            const materialRef = doc(db, "learningMaterials", uuidv4());
-            const material: LearningMaterial = {
-              id: materialRef.id,
+        const subjectsRelevantToClass =
+          classData.classType === "main"
+            ? classData.compulsorySubjectIds &&
+              classData.compulsorySubjectIds.length > 0
+              ? (classData.compulsorySubjectIds
+                  .map((csId) =>
+                    schoolSpecificSubjects.find((s) => s.id === csId)
+                  )
+                  .filter(Boolean) as Subject[])
+              : faker.helpers.arrayElements(
+                  schoolSpecificSubjects,
+                  Math.min(2, schoolSpecificSubjects.length)
+                )
+            : schoolSpecificSubjects.filter(
+                (s) => s.id === classData.subjectId
+              );
+
+        for (const subject of subjectsRelevantToClass) {
+          for (
+            let i = 0;
+            i < NUM_MATERIALS_PER_TEACHER_ASSIGNED_CLASS_SUBJECT;
+            i++
+          ) {
+            const materialType =
+              faker.helpers.arrayElement<LearningMaterialType>([
+                "text",
+                "link",
+                "pdf_link",
+                "video_link",
+              ]);
+            const materialRef = db.collection("learningMaterials").doc();
+            const material: Omit<
+              LearningMaterial,
+              "id" | "originalFileName" | "attachmentUrl"
+            > = {
               title: `${subject.name} - ${faker.lorem.words(3)}`,
-              content: materialType === "text" ? faker.lorem.paragraphs(2) : faker.internet.url(),
+              content:
+                materialType === "text"
+                  ? faker.lorem.paragraphs(2)
+                  : faker.internet.url(),
               materialType,
-              schoolId: school.id,
-              teacherId: teacher.id,
+              schoolId,
+              teacherId,
               classId: classData.id,
               subjectId: subject.id,
               createdAt: Timestamp.fromDate(faker.date.recent({ days: 30 })),
               updatedAt: Timestamp.fromDate(faker.date.recent({ days: 10 })),
-              attachmentUrl: null, // Not seeding direct uploads for now
-              originalFileName: null,
             };
-            await setDoc(materialRef, material);
+            await materialRef.set({ ...material, id: materialRef.id });
           }
         }
       }
     }
-    console.log(`  Seeded materials for school ${school.name}`);
+    console.log(`  Seeded materials for school ${schoolId}`);
   }
 }
 
 async function seedAssignmentsAndSubmissions() {
   console.log("Seeding assignments and submissions...");
-  for (const school of seededSchools) {
-    const schoolTeachers = seededUsers.filter(u => u.schoolId === school.id && u.role === 'teacher');
-    const schoolSpecificSubjects = seededSubjects.filter(s => s.schoolId === school.id);
-
-    for (const teacher of schoolTeachers) {
-      const classesTaughtByTeacher = seededClasses.filter(c => c.schoolId === school.id && c.teacherId === teacher.id);
+  for (const schoolId of seededSchoolIds) {
+    const teachers = seededTeacherIds[schoolId] || [];
+    const schoolSpecificSubjects = allCreatedSubjects.filter(
+      (s) => s.schoolId === schoolId
+    );
+
+    for (const teacherId of teachers) {
+      const classesTaughtByTeacher = allCreatedClasses.filter(
+        (c) => c.schoolId === schoolId && c.teacherId === teacherId
+      );
 
       for (const classData of classesTaughtByTeacher) {
-        const studentsInClass = seededUsers.filter(u => u.role === 'student' && u.classIds?.includes(classData.id));
+        const studentsInClass = classData.studentIds || [];
         if (studentsInClass.length === 0) continue;
 
-        const relevantSubjects = classData.classType === "main"
-          ? schoolSpecificSubjects.filter(s => classData.compulsorySubjectIds?.includes(s.id))
-          : schoolSpecificSubjects.filter(s => s.id === classData.subjectId);
-
-        if(relevantSubjects.length === 0 && classData.classType === "main") {
-             relevantSubjects.push(...faker.helpers.arrayElements(schoolSpecificSubjects, faker.number.int({min:1, max:2})));
-        }
-
-        for (const subject of relevantSubjects) {
-          for (let i = 0; i < NUM_ASSIGNMENTS_PER_ASSIGNED_CLASS_SUBJECT; i++) {
-            const assignmentRef = doc(db, "assignments", uuidv4());
+        const subjectsRelevantToClass =
+          classData.classType === "main"
+            ? classData.compulsorySubjectIds &&
+              classData.compulsorySubjectIds.length > 0
+              ? (classData.compulsorySubjectIds
+                  .map((csId) =>
+                    schoolSpecificSubjects.find((s) => s.id === csId)
+                  )
+                  .filter(Boolean) as Subject[])
+              : faker.helpers.arrayElements(
+                  schoolSpecificSubjects,
+                  Math.min(2, schoolSpecificSubjects.length)
+                )
+            : schoolSpecificSubjects.filter(
+                (s) => s.id === classData.subjectId
+              );
+
+        for (const subject of subjectsRelevantToClass) {
+          for (
+            let i = 0;
+            i < NUM_ASSIGNMENTS_PER_TEACHER_ASSIGNED_CLASS_SUBJECT;
+            i++
+          ) {
+            const assignmentRef = db.collection("assignments").doc();
             const deadline = Timestamp.fromDate(faker.date.soon({ days: 14 }));
-            const assignment: Assignment = {
-              id: assignmentRef.id,
+            const assignment: Omit<Assignment, "id" | "totalSubmissions"> = {
               classId: classData.id,
-              teacherId: teacher.id,
-              schoolId: school.id,
+              teacherId,
+              schoolId,
               subjectId: subject.id,
               title: `Assignment: ${subject.name} - ${faker.lorem.words(2)}`,
               description: faker.lorem.paragraph(),
               deadline,
-              allowedSubmissionFormats: faker.helpers.arrayElements<SubmissionFormat>(["text_entry", "file_link", "file_upload"], faker.number.int({ min: 1, max: 2 })),
-              createdAt: Timestamp.fromDate(faker.date.recent({ days: 7, refDate: deadline.toDate() })),
-              updatedAt: Timestamp.fromDate(faker.date.recent({ days: 3, refDate: deadline.toDate() })),
+              allowedSubmissionFormats:
+                faker.helpers.arrayElements<SubmissionFormat>(
+                  ["text_entry", "file_link", "file_upload"],
+                  faker.number.int({ min: 1, max: 2 })
+                ),
+              createdAt: Timestamp.fromDate(
+                faker.date.recent({ days: 7, refDate: deadline.toDate() })
+              ),
+              updatedAt: Timestamp.fromDate(
+                faker.date.recent({ days: 3, refDate: deadline.toDate() })
+              ),
+            };
+            await assignmentRef.set({
+              ...assignment,
+              id: assignmentRef.id,
               totalSubmissions: 0,
-              attachmentUrl: null,
-              originalFileName: null,
-            };
-            await setDoc(assignmentRef, assignment);
+            });
 
             let submissionsCount = 0;
-            for (const student of studentsInClass) {
+            for (const studentId of studentsInClass) {
               if (Math.random() < SUBMISSIONS_PER_ASSIGNMENT_PERCENTAGE) {
-                const submissionRef = doc(db, "submissions", uuidv4());
-                const submittedAt = Timestamp.fromDate(faker.date.between({ from: assignment.createdAt.toDate(), to: deadline.toDate() }));
-                const submissionType = faker.helpers.arrayElement(assignment.allowedSubmissionFormats);
-                const status = faker.datatype.boolean(0.6) ? "graded" : submittedAt > deadline ? "late" : "submitted";
-
-                const submission: Submission = {
-                  id: submissionRef.id,
+                const submissionRef = db.collection("submissions").doc();
+                const submittedAt = Timestamp.fromDate(
+                  faker.date.between({
+                    from: assignment.createdAt.toDate(),
+                    to: deadline.toDate(),
+                  })
+                );
+                const submissionType = faker.helpers.arrayElement(
+                  assignment.allowedSubmissionFormats
+                );
+                const status = faker.datatype.boolean(0.6)
+                  ? "graded"
+                  : submittedAt > deadline
+                  ? "late"
+                  : "submitted";
+
+                const submission: Omit<Submission, "id"> = {
                   assignmentId: assignmentRef.id,
                   classId: classData.id,
-                  studentId: student.id,
+                  studentId,
                   submittedAt,
                   submissionType,
-                  content: submissionType === "text_entry" ? faker.lorem.paragraph() : submissionType === "file_link" ? faker.internet.url() : `https://placehold.co/300x200.png?text=${faker.system.fileName()}`,
-                  originalFileName: submissionType === "file_upload" ? faker.system.commonFileName("pdf") : undefined,
-                  grade: status === "graded" ? faker.number.int({ min: 60, max: 100 }).toString() + "%" : undefined,
-                  feedback: status === "graded" ? faker.lorem.sentence() : undefined,
+                  content:
+                    submissionType === "text_entry"
+                      ? faker.lorem.paragraph()
+                      : submissionType === "file_link"
+                      ? faker.internet.url()
+                      : `https://placehold.co/300x200.png?text=${faker.system.fileName()}`,
+                  originalFileName:
+                    submissionType === "file_upload"
+                      ? faker.system.commonFileName("pdf")
+                      : undefined,
+                  grade:
+                    status === "graded"
+                      ? faker.number.int({ min: 60, max: 100 }).toString() + "%"
+                      : undefined,
+                  feedback:
+                    status === "graded" ? faker.lorem.sentence() : undefined,
                   status,
                   updatedAt: Timestamp.now(),
                 };
-                await setDoc(submissionRef, submission);
+                await submissionRef.set({
+                  ...submission,
+                  id: submissionRef.id,
+                });
                 submissionsCount++;
               }
             }
-            await updateDoc(assignmentRef, { totalSubmissions: submissionsCount });
+            await assignmentRef.update({ totalSubmissions: submissionsCount });
           }
         }
       }
     }
-    console.log(`  Seeded assignments & submissions for school ${school.name}`);
+    console.log(`  Seeded assignments & submissions for school ${schoolId}`);
   }
 }
 
 async function seedExamPeriods() {
   console.log("Seeding exam periods...");
-  for (const school of seededSchools) {
-    const mainClassesInSchool = seededClasses.filter(c => c.schoolId === school.id && c.classType === "main");
+  for (const schoolId of seededSchoolIds) {
+    seededExamPeriodIds[schoolId] = [];
+    const mainClassesInSchool = allCreatedClasses.filter(
+      (c) => c.schoolId === schoolId && c.classType === "main"
+    );
     if (mainClassesInSchool.length === 0) continue;
 
     for (let i = 0; i < NUM_EXAM_PERIODS_PER_SCHOOL; i++) {
-      const examPeriodRef = doc(db, "examPeriods", uuidv4());
-      const startDate = faker.date.soon({ days: 10 + i * 30 }); // Stagger start dates
+      const examPeriodRef = db.collection("examPeriods").doc();
+      const startDate = faker.date.soon({ days: 10 });
       const endDate = faker.date.soon({ days: 5, refDate: startDate });
-      const statusOptions: ExamPeriodStatus[] = ["upcoming", "active", "grading", "completed"];
-      
-      const examPeriod: ExamPeriod = {
-        id: examPeriodRef.id,
-        name: `${faker.helpers.arrayElement(["Mid-Term", "End-Term", "Final"])} Exams ${startDate.getFullYear()} Term ${i + 1}`,
-        schoolId: school.id,
+      const statusOptions: ExamPeriodStatus[] = [
+        "upcoming",
+        "active",
+        "grading",
+        "completed",
+      ];
+      const examPeriod: Omit<ExamPeriod, "id"> = {
+        name: `${faker.helpers.arrayElement([
+          "Mid-Term",
+          "End-Term",
+          "Final",
+        ])} Exams ${startDate.getFullYear()} Term ${i + 1}`,
+        schoolId,
         startDate: Timestamp.fromDate(startDate),
         endDate: Timestamp.fromDate(endDate),
-        assignedClassIds: faker.helpers.arrayElements(mainClassesInSchool.map(c => c.id), faker.number.int({ min: 1, max: Math.min(mainClassesInSchool.length, 3) })),
+        assignedClassIds: faker.helpers.arrayElements(
+          mainClassesInSchool.map((c) => c.id),
+          faker.number.int({
+            min: 1,
+            max: Math.min(mainClassesInSchool.length, 3),
+          })
+        ),
         status: faker.helpers.arrayElement(statusOptions),
         createdAt: Timestamp.now(),
         updatedAt: Timestamp.now(),
       };
-      await setDoc(examPeriodRef, examPeriod);
-      seededExamPeriods.push(examPeriod);
-    }
-    console.log(`  Seeded exam periods for school ${school.name}`);
+      await examPeriodRef.set({ ...examPeriod, id: examPeriodRef.id });
+      seededExamPeriodIds[schoolId].push(examPeriodRef.id);
+    }
+    console.log(`  Seeded exam periods for school ${schoolId}`);
   }
 }
 
 async function seedExamResults() {
   console.log("Seeding exam results...");
-  for (const school of seededSchools) {
-    const periodsForSchool = seededExamPeriods.filter(p => p.schoolId === school.id);
-    const schoolSpecificSubjects = seededSubjects.filter(s => s.schoolId === school.id);
-    if (periodsForSchool.length === 0 || schoolSpecificSubjects.length === 0) continue;
-
-    for (const period of periodsForSchool) {
-      if (period.status === "upcoming" || period.status === "completed") continue;
-
-      for (const classId of period.assignedClassIds) {
-        const classDetails = seededClasses.find(c => c.id === classId);
-        if (!classDetails || !classDetails.studentIds || classDetails.studentIds.length === 0) continue;
-        
-        const teacherForClass = seededUsers.find(u => u.id === classDetails.teacherId);
-        if (!teacherForClass) continue;
-
-        const subjectsToGrade = classDetails.classType === "main"
-          ? schoolSpecificSubjects.filter(s => classDetails.compulsorySubjectIds?.includes(s.id))
-          : schoolSpecificSubjects.filter(s => s.id === classDetails.subjectId);
-        
-        if(subjectsToGrade.length === 0 && classDetails.classType === "main") {
-             subjectsToGrade.push(...faker.helpers.arrayElements(schoolSpecificSubjects, faker.number.int({min:1, max:2})));
-        }
-
-        for (const studentId of classDetails.studentIds) {
-          for (const subject of subjectsToGrade) {
-            if (faker.datatype.boolean(0.8)) { // 80% chance a result is entered
-              const resultRef = doc(db, "examResults", uuidv4());
-              const result: ExamResult = {
-                id: resultRef.id,
+  for (const schoolId of seededSchoolIds) {
+    const periods = seededExamPeriodIds[schoolId] || [];
+    const schoolSpecificSubjects = allCreatedSubjects.filter(
+      (s) => s.schoolId === schoolId
+    );
+    if (periods.length === 0 || schoolSpecificSubjects.length === 0) continue;
+
+    for (const periodId of periods) {
+      const periodDoc = await db.collection("examPeriods").doc(periodId).get();
+      const examPeriod = periodDoc.data() as ExamPeriod | undefined;
+      if (
+        !examPeriod ||
+        examPeriod.status === "upcoming" ||
+        examPeriod.status === "completed"
+      )
+        continue;
+
+      for (const classId of examPeriod.assignedClassIds) {
+        const classDoc = allCreatedClasses.find((c) => c.id === classId);
+        if (
+          !classDoc ||
+          !classDoc.studentIds ||
+          classDoc.studentIds.length === 0
+        )
+          continue;
+
+        const classSubjects =
+          classDoc.classType === "main"
+            ? classDoc.compulsorySubjectIds &&
+              classDoc.compulsorySubjectIds.length > 0
+              ? (classDoc.compulsorySubjectIds
+                  .map((csId) =>
+                    schoolSpecificSubjects.find((s) => s.id === csId)
+                  )
+                  .filter(Boolean) as Subject[])
+              : schoolSpecificSubjects // if no compulsory, use all school subjects for main class results for more data
+            : schoolSpecificSubjects.filter((s) => s.id === classDoc.subjectId);
+
+        const teacherId = classDoc.teacherId || seededTeacherIds[schoolId]?.[0];
+        if (!teacherId) continue;
+
+        for (const studentId of classDoc.studentIds) {
+          for (const subject of classSubjects) {
+            if (faker.datatype.boolean(0.8)) {
+              const resultRef = db.collection("examResults").doc();
+              const result: Omit<ExamResult, "id"> = {
                 studentId,
-                examPeriodId: period.id,
+                examPeriodId: periodId,
                 classId,
-                schoolId: school.id,
+                schoolId,
                 subjectId: subject.id,
                 marks: faker.number.int({ min: 40, max: 100 }).toString() + "%",
                 remarks: faker.lorem.sentence(),
-                teacherId: teacherForClass.id,
+                teacherId,
                 createdAt: Timestamp.now(),
                 updatedAt: Timestamp.now(),
               };
-              await setDoc(resultRef, result);
+              await resultRef.set({ ...result, id: resultRef.id });
             }
           }
         }
       }
     }
-    console.log(`  Seeded exam results for school ${school.name}`);
-  }
-}
-
-=======
->>>>>>> 21d4a3fa
+    console.log(`  Seeded exam results for school ${schoolId}`);
+  }
+}
+
+// Helper to ensure date is at start of day for consistent querying
 const startOfDayTimestamp = (date: Date): Timestamp => {
   const d = new Date(date);
   d.setHours(0, 0, 0, 0);
